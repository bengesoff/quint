--- conflicted
+++ resolved
@@ -292,545 +292,4 @@
       isLeftNeighbor(np.left.path, np.right.path)
     }
   }
-<<<<<<< HEAD
-=======
-}
-
-// a few unit tests to improve our understanding of the specification
-module ics23test {
-  import ics23.*
-
-  // test data
-  val a = [5]
-  val b = [6]
-  val c = [7]
-  val d = [8]
-  val ab = [5, 6]
-  val ba = [6, 5]
-  val abc = [5, 6, 7]
-  val abcd = [5, 6, 7, 8]
-
-  val allStrings = Set([], a, ab, ba, abc, abcd, [1], [2], [3], [4])
-
-  val test1 = {
-    existsCalculate({
-      key: [5],
-      value: [5, 6],
-      leaf: { prefix: [5, 6, 7] },
-      path: [
-        { prefix: [5, 6], suffix: [8] },
-        { prefix: [5], suffix: [7] }
-      ]
-    }) == [32, 0, 4]
-  }
-
-  val test2 =
-    isLeftMost([
-      { prefix: [1], suffix: [3, 4, 5] },
-      { prefix: [2], suffix: [3, 4, 5] },
-      { prefix: [3], suffix: [3, 4, 5] }
-    ])
-
-  val test3 =
-    isLeftMost([
-      { prefix: [1, 0, 0, 0], suffix: [] },
-      { prefix: [2], suffix: [3, 4, 5] },
-      { prefix: [3], suffix: [3, 4, 5] }
-    ])
-
-  val test4 =
-    isLeftMost([
-      { prefix: [1], suffix: [3, 4, 5 ] },
-      { prefix: [2, 0, 0, 0], suffix: [] },
-      { prefix: [3], suffix: [3, 4, 5] }
-    ])
-
-  val test5 =
-    isRightMost([
-      { prefix: [1, 4, 5, 6], suffix: [] },
-      { prefix: [2, 4, 5, 6], suffix: [] },
-      { prefix: [3, 3, 4, 5], suffix: [] }
-    ])
-
-  val test6 =
-    isRightMost([
-      { prefix: [1, 4, 5, 6], suffix: [] },
-      { prefix: [2], suffix: [0, 0, 0] },
-      { prefix: [3, 3, 4, 5], suffix: [] }
-    ])
-
-  val test7 =
-    isLeftStep(
-      { prefix: [1], suffix: [4, 5, 6] },
-      { prefix: [2, 7, 8, 9], suffix: [] }
-    )
-
-  val test8 =
-    isLeftNeighbor(
-      [
-        { prefix: [1], suffix: [4, 5, 6] },
-        { prefix: [2, 7, 8, 9], suffix: [] }
-      ],
-      [
-        { prefix: [1, 4, 5, 6], suffix: [] },
-        { prefix: [2, 7, 8, 9], suffix: [] }
-      ]
-    )
-
-  val test9 =
-    //    *
-    //   / \
-    // 2,3 4,5
-    val lhash = existsCalculate({
-      key:[2], value: [3], leaf: { prefix: [ 0 ] }, path: []
-    })
-    val rhash = existsCalculate({
-      key:[4], value: [5], leaf: { prefix: [ 0 ] }, path: []
-    })
-    val left = {
-      key: [ 2 ],
-      value: [ 3 ],
-      leaf: { prefix: [ 0 ] },
-      path: [{ prefix: [0], suffix: rhash }]
-    }
-    val right = {
-      key: [ 4 ],
-      value: [ 5 ],
-      leaf: { prefix: [ 0 ] },
-      path: [{ prefix: [0].concat(lhash), suffix: [] }]
-    }
-    val root = [32, 0, 2]
-    val nilProof = { key: [], value: [], leaf: { prefix: [] }, path: [] }
-    and {
-      val np1 = { key: [1], left: nilProof, right: left }
-      verifyNonMembership(root, np1, [ 1 ]),
-      val np2 = { key: [2], left: left, right: right }
-      not(verifyNonMembership(root, np2, [ 2 ])),
-      val np3 = { key: [3], left: left, right: right }
-      verifyNonMembership(root, np3, [ 3 ]),
-      val np4 = { key: [2], left: left, right: right }
-      not(verifyNonMembership(root, np4, [ 4 ])),
-      val np5 = { key: [5], left: right, right: nilProof }
-      verifyNonMembership(root, np5, [ 5 ]),
-    }
-
-  val allTests = and {
-    test1, test2, test3, test4, test5, test6, test7, test8, test9
-  }
-}
-
-// Simple property-based tests for ics23. They happened to be not very useful,
-// as random simulation alone cannot produce even simple examples of sound
-// non-membership proofs. For more advanced property-based testing, see the
-// module 'trees' below.
-module ics23pbt {
-  import basics.*
-  import ics23.*
-
-  // an non-membership proof
-  var nonMemProof: NonExistsProof_T
-  // a key to test
-  var inputKey: WORD_T
-
-  // We limit the letters to a very small set,
-  // including '32' for hash headers.
-  val Byte = 0.to(3).union(Set(32))
-
-  def toWord(m) =
-    m.keys().fold([], (l, i) => l.append(m.get(i)))
-
-  action genKey =
-    nondet i = Byte.oneOf()
-    inputKey' = [i]
-
-  action Init = all {
-    genKey,
-    // we start with leafs in the initial state
-    nondet lk = Byte.oneOf()
-    nondet lv = Byte.oneOf()
-    nondet lp = Byte.oneOf()
-    nondet rk = Byte.oneOf()
-    nondet rv = Byte.oneOf()
-    nondet rp = Byte.oneOf()
-    nondet pk = Byte.oneOf()
-    val lproof = {
-      key: [ lk ], value: [ lv ],
-      leaf: { prefix: [ lp ] }, path: []
-    }
-    val rproof = {
-      key: [ rk ], value: [ rv ], leaf: { prefix: [ rp ] }, path: []
-    }
-    nonMemProof' = { key: [ pk ], left: lproof, right: rproof }
-  }
-
-  def extend(proof, dir, word) =
-    val node =
-      if (dir == "turnLeft") {
-        prefix: word,
-        suffix: []
-      } else {
-        prefix: word.slice(0, MaxPrefixLen),
-        suffix: word.slice(MaxPrefixLen, MaxPrefixLen + ChildSize)
-      }
-    proof.with("path", proof.path.append(node))
-
-  /// grow the proof on the left
-  action growLeft =
-    nondet dir = Set("turnLeft", "turnRight").oneOf()
-    nondet m = 1.to(MaxPrefixLen + ChildSize).setOfMaps(Byte).oneOf()
-    nonMemProof' =
-      nonMemProof.with("left", nonMemProof.left.extend(dir, toWord(m)))
-
-  /// grow the proof on the right
-  action growRight =
-    nondet dir = Set("turnLeft", "turnRight").oneOf()
-    nondet m = 1.to(MaxPrefixLen + ChildSize).setOfMaps(Byte).oneOf()
-    nonMemProof' =
-      nonMemProof.with("right", nonMemProof.right.extend(dir, toWord(m)))
-
-  action Next = all {
-    genKey,
-    any {
-      growLeft,
-      growRight
-    },
-  }
-
-  /// by checking this invariant, we may produce an example of when
-  /// verifyMembership succeeds
-  val TestVerify = {
-    val root = existsCalculate(nonMemProof.left)
-    not(verifyMembership(root,
-      nonMemProof.left, inputKey, nonMemProof.left.value))
-  }
-
-  /// by checking this invariant, we may produce an example of when
-  /// verifyNonMembership succeeds
-  val TestNonMem = or {
-    lessThan(inputKey, nonMemProof.left.key),
-    lessThan(nonMemProof.right.key, inputKey),
-    val root = existsCalculate(nonMemProof.left)
-    not(verifyNonMembership(root, nonMemProof, inputKey))
-  }
-}
-
-// Advanced randomized simulation (a la PBT) by generating
-// random sorted binary trees of small heights over a small set of keys.
-//
-// We specify arbitrary binary trees, whose keys (in the leafs) are sorted.
-// We do not have to specify IAVL+ trees to produce test data for ICS23.
-// Note that this module is needed only for testing of ICS23,
-// not for the operation of ICS23.
-module trees {
-  import basics.*
-  import ics23.*
-
-  /// We represent a binary tree as a collection of maps,
-  /// whose keys are simply integer values 1..n, with 1 being the root.
-  /// Similar to pointer-based representations of trees (e.g., in C),
-  /// this data structure requires additional invariants to make sure
-  /// that it actually defines a binary tree.
-  /// This is in contrast to the typical data structures in
-  /// programming languages.
-  type TREE_T = {
-    // every leaf has a key and value assigned
-    leafs: int -> { key: WORD_T, value: WORD_T },
-    // intermediate nodes have left and/or right children
-    left: int -> int,
-    right: int -> int
-  }
-
-  /// the tree generated so far
-  var tree: TREE_T
-  /// the node nodeHashes
-  var nodeHashes: int -> WORD_T
-  /// the keys to use for non-membership proofs
-  var leftKey: int
-  var rightKey: int
-  /// the key whose non-membership or membership we want to prove
-  var inputKey: int
-
-  /// limit values to a small set
-  val Byte = 0.to(7).union(Set(32))
-
-  /// the maximum tree height
-  val height = 3
-
-  /// Compute all parents from the binary representation of the index.
-  /// To simplify random generation of the trees, we are using
-  /// the binary encoding. For example, if a leaf has the index 4,
-  /// that is, 100b, then it has the parents 3 = 10b and 1 = 1b.
-  def parents(i) = 1.to(height).map(h => i / (2^h)).exclude(Set(0))
-
-  /// is a given key a node (inner or leaf) of a tree
-  def isNode(t, key) = or {
-    key == 1,
-    t.leafs.keys().contains(key),
-    t.left.keys().contains(key),
-    t.right.keys().contains(key),
-  }
-
-  /// Compute nodeHashes of all nodes into a map.
-  def computeHashes(t) = {
-    // compute the hash of a single node, assuming that the children's
-    // nodeHashes have been computed
-    def putNodeHash(hashMap, key): (int -> List[int], int) => (int -> List[int]) = {
-      val h =
-        if (t.leafs.keys().contains(key)) {
-          // a leaf
-          val leaf = t.leafs.get(key)
-          // Hash the leaf as in ics23.existsCalculate.
-          // In our trees, prefixes are always 0.
-          hash([0].append(length(leaf.key))
-          .concat(hash(leaf.key))
-          .append(length(leaf.value))
-          .concat(hash(leaf.value)))
-        } else {
-          // an inner node, assuming that the children nodeHashes were computed
-          def hashOrEmpty(childMap) =
-            if (childMap.keys().contains(key)) {
-              hashMap.get(childMap.get(key))
-            } else {
-              EmptyChild
-            }
-          // hash the prefix ([0]) and the hash of the children
-          hash([0].concat(hashOrEmpty(t.left)).concat(hashOrEmpty(t.right)))
-        }
-      // store the hash
-      hashMap.put(key, h)
-    }
-    // go over the nodes from max to min
-    val maxNode = 2^height
-    0.range(2^height)
-      .foldl(Map(),
-        (m, key) =>
-          if (isNode(t, maxNode - key)) putNodeHash(m, maxNode - key) else m
-    )
-  }
-
-  /// It's very easy to produce binary trees by picking an arbitrary graph and
-  /// restricting it with the predicate isTree. However, this approach produces
-  /// very sparse sets of states, to be explored by random search. Hence, we
-  /// use a more algorithmic approach that represents trees with binary words.
-  action Init = {
-    // produce an arbitrary tree with leafs in e.g. [2, 8)
-    nondet idx = 2.to(2^height - 1).powerset().oneOf()
-    // remove those numbers that should serve as intermediate nodes
-    val leafKeys = idx.filter(i => idx.forall(j => not(i.in(parents(j)))))
-    // compute all parents
-    val allParents = leafKeys.map(i => parents(i)).flatten()
-    // all intermediate nodes that have a left successor
-    val leftKeys = allParents.filter(i =>
-      allParents.union(leafKeys).exists(j => 2 * i == j))
-    // all intermediate nodes that have a right successor
-    val rightKeys = allParents.filter(i =>
-      allParents.union(leafKeys).exists(j => 2 * i + 1 == j))
-    // left mapping
-    val left = leftKeys.mapBy(i => 2 * i)
-    // right mapping
-    val right = rightKeys.mapBy(i => 2 * i + 1)
-    all {
-      // assign values to the keys
-      nondet vs = leafKeys.setOfMaps(Byte).oneOf()
-      val leafs = vs.keys().mapBy(k => { key: [k], value: [vs.get(k)] })
-      // the resulting tree
-      val t = { leafs: leafs, left: left, right: right }
-      all {
-        tree' = t,
-        nodeHashes' = computeHashes(t),
-      },
-      // pick arbitrary left and right keys for non-membership proofs
-      nondet i = leafKeys.oneOf()
-      leftKey' = i,
-      nondet i = leafKeys.oneOf()
-      rightKey' = i,
-      // pick an arbitrary input key
-      nondet i = Byte.oneOf()
-      inputKey' = i
-    }
-  }
-
-  /// convert a tree leaf to an exists proof
-  def leafToExistsProof(key) =
-    val value = tree.leafs.get(key).value
-    // encode all intermediate nodes upwards
-    val path = range(1, height + 1)
-      .foldl([],
-      (p, h) =>
-        if (key < 2^h) {
-          p
-        } else {
-          val parent = key / (2^h)
-          def hashOrChild(childMap) =
-            if (childMap.keys().contains(parent)) {
-              nodeHashes.get(childMap.get(parent))
-            } else {
-              EmptyChild
-            }
-          // depending on whether the node is going to left or right,
-          // push the hashes in the prefix and the suffix
-          if (key == 2 * parent) {
-            val right = hashOrChild(tree.right)
-            p.append({ prefix: [0], suffix: right })
-          } else {
-            val left = hashOrChild(tree.left)
-            p.append({ prefix: [0].concat(left), suffix: [] })
-          }
-        }
-    )
-    // return the exists proof, where the key is the index itself
-    {
-      key: [key],
-      value: tree.leafs.get(key).value,
-      leaf: { prefix: [0] },
-      path: path,
-    }
-
-  /// The transition does nothing. The state was computed in Init.
-  action Next = all {
-    // nothing changes
-    tree' = tree,
-    nodeHashes' = nodeHashes,
-    leftKey' = leftKey,
-    rightKey' = rightKey,
-    inputKey' = inputKey,
-  }
-
-  /// make sure that the proofs are the same for all the leafs
-  val TreeProofInv =
-    and {
-      leftKey.in(tree.leafs.keys()),
-      rightKey.in(tree.leafs.keys())
-    } implies {
-      val lroot = existsCalculate(leafToExistsProof(leftKey))
-      val rroot = existsCalculate(leafToExistsProof(rightKey))
-      lroot == rroot
-    }
-
-  /// The invariant of membership verification:
-  /// If the input key belongs to the leafs,
-  /// we should be able to prove its membership.
-  val MemInv = or {
-    not(inputKey.in(tree.leafs.keys())),
-    val proof = leafToExistsProof(inputKey)
-    val root = existsCalculate(proof)
-    verifyMembership(root, proof, [inputKey], proof.value)
-  }
-
-  /// check this property to produce an example of where MemInv is violated
-  val MemExample =
-    not(MemInv)
-
-  // A few lemmas for NonMemInv:
-  // MemberShouldFalsify, NonMemberInTheMiddle, NonMemberLeft, NonMemberRight
-
-  def MemberShouldFalsify(lproof, rproof) = and {
-    // if the input key belongs to the leafs,
-    // we should not be able to disprove its membership
-    inputKey.in(tree.leafs.keys()),
-    val nproof = { key: [inputKey], left: lproof, right: rproof }
-    val root = existsCalculate(lproof)
-    not(verifyNonMembership(root, nproof, [inputKey]))
-  }
-
-  def NonMemberInTheMiddle(lproof, rproof) = and {
-    // we should be able to prove its non-membership,
-    // unless the choice of the keys is bad
-    not(inputKey.in(tree.leafs.keys())),
-    val nproof = { key: [inputKey], left: lproof, right: rproof }
-    val root = existsCalculate(lproof)
-    val noKeyInTheMiddle = and {
-      // there is no leaf between leftKey and rightKey
-      tree.leafs.keys().forall(k => k <= leftKey or k >= rightKey),
-      // the keys are not misplaced
-      leftKey < inputKey,
-      inputKey < rightKey,
-    }
-    noKeyInTheMiddle iff verifyNonMembership(root, nproof, [inputKey])
-  }
-
-  def NonMemberLeft(lproof, rproof) = and {
-    // the input key is to the left
-    isNil(lproof.key),
-    // non-membership is true when the right key is left-most
-    and {
-      tree.leafs.keys().forall(k => rightKey <= k),
-      inputKey < rightKey,
-    } iff and {
-      // or there is a proof
-      val root = existsCalculate(rproof)
-      val nproof = { key: [inputKey], left: lproof, right: rproof }
-      verifyNonMembership(root, nproof, [inputKey])
-    }
-  }
-
-  def NonMemberRight(lproof, rproof) = and {
-    // the input key is to the right
-    isNil(rproof.key),
-    // non-membership is true when the left key is the right-most
-    and {
-      tree.leafs.keys().forall(k => (k <= leftKey)),
-      inputKey > leftKey,
-    } iff and {
-      // or there is a proof
-      val root = existsCalculate(lproof)
-      val nproof = { key: [inputKey], left: lproof, right: rproof }
-      verifyNonMembership(root, nproof, [inputKey])
-    }
-  }
-
-  // The invariant of non-membership verification.
-  // Consider all possible positions of the input key and the left/right keys.
-  val NonMemInv =
-    def proofOrNil(key) = {
-      if (tree.leafs.keys().contains(key))
-        leafToExistsProof(key)
-      else
-        { key: [], value: [], leaf: { prefix: [] }, path: [] }
-    }
-    val lproof = proofOrNil(leftKey)
-    val rproof = proofOrNil(rightKey)
-    or {
-      MemberShouldFalsify(lproof, rproof),
-      NonMemberInTheMiddle(lproof, rproof),
-      NonMemberLeft(lproof, rproof),
-      NonMemberRight(lproof, rproof),
-      // trivial cases:
-      inputKey < rightKey and not(isNil(lproof.key)),
-      inputKey > leftKey and not(isNil(rproof.key)),
-    }
-
-  /// check this property to produce an example of where NonMemInv is violated
-  val NonMemExample =
-    not(NonMemInv)
-
-  /// Predicate isTree(t) is true iff t defines an ordered binary tree starting
-  /// with 1. It's probably hard to read. However, it is what one has to specify
-  /// to express that an arbitrary graph is an ordered tree.
-  def isTree(t: TREE_T): bool = and {
-    t.leafs.keys().intersect(t.left.keys()) == Set(),
-    t.leafs.keys().intersect(t.right.keys()) == Set(),
-    1.in(t.leafs.keys().union(t.left.keys().union(t.right.keys()))),
-    // we impose an order on the keys, to break cycles and DAGs
-    t.left.keys().forall(k => t.left.get(k) > k),
-    t.right.keys().forall(k => t.right.get(k) > k),
-    t.left.keys().intersect(t.right.keys())
-      .forall(k => t.left.get(k) < t.right.get(k)),
-    // the leafs are ordered w.r.t. their keys
-    val leafKeys = t.leafs.keys()
-    tuples(leafKeys, leafKeys).forall(kk =>
-      kk._1 < kk._2 implies lessThan(t.leafs.get(kk._1).key, t.leafs.get(kk._2).key)
-    ),
-    // all nodes have a parent
-    (t.leafs.keys().union(t.left.keys()).union(t.right.keys()))
-      .forall(k => or {
-      // the root
-      k == 1,
-      // there is a left parent
-      t.left.keys().exists(p => t.left.get(p) == k),
-      // there is a right parent
-      t.right.keys().exists(p => t.right.get(p) == k),
-    }),
-  }
->>>>>>> e9a0b389
 }