--- conflicted
+++ resolved
@@ -13,12 +13,9 @@
 ### Removed
 ### Fixed
 
-<<<<<<< HEAD
 - Fixed a problem where using `--mbt` resulted in missing data on `nondet_picks`
   due to internal caching (#1531)
-=======
 - Hashbang lines are now properly highlighted as comments in vscode and in highlight.js.
->>>>>>> 26947dfb
 
 ### Security
 
