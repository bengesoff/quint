import * as p from '../generated/QuintParser'
import { IdGenerator } from '../idGenerator'
import { ParserRuleContext } from 'antlr4ts/ParserRuleContext'
import { QuintListener } from '../generated/QuintListener'
import {
  OpQualifier,
  QuintApp,
  QuintBuiltinApp,
  QuintDeclaration,
  QuintDef,
  QuintEx,
  QuintLambda,
  QuintLambdaParameter,
  QuintLet,
  QuintModule,
  QuintName,
  QuintOpDef,
  QuintStr,
} from '../ir/quintIr'
<<<<<<< HEAD
import { ConcreteFixedRow, QuintSumType, QuintType, Row, RowField, isUnitType, unitType } from '../ir/quintTypes'
=======
import {
  ConcreteFixedRow,
  QuintConstType,
  QuintSumType,
  QuintType,
  Row,
  RowField,
  isUnitType,
  unitType,
} from '../ir/quintTypes'
import { strict as assert } from 'assert'
>>>>>>> aa7c85b4
import { SourceMap } from './quintParserFrontend'
import { compact, times, zipWith } from 'lodash'
import { Maybe, just, none } from '@sweet-monads/maybe'
import { TerminalNode } from 'antlr4ts/tree/TerminalNode'
import { QuintTypeDef } from '../ir/quintIr'
import { zip } from '../util'
import { QuintError } from '../quintError'
import { differentTagsError, lowercaseTypeError, tooManySpreadsError } from './parseErrors'
import { Loc } from '../ErrorMessage'

/**
 * An ANTLR4 listener that constructs QuintIr objects out of the abstract
 * syntax tree. This listener does the minimal work of translating the AST
 * into IR. All semantic checks and type checking must be done at later
 * phases, as the IR may be constructed by other means.
 *
 * The listener should be able to execute on top of malformed ASTs. It produces
 * undefined/default components to fill in the gaps. The issues found while
 * producing an AST should be reported, but should not prevent an IR to be
 * constructed. This allow us to gather additional static analysis information
 * to report before aborting.
 *
 * @author Igor Konnov, Gabriela Moreira
 */
export class ToIrListener implements QuintListener {
  constructor(sourceLocation: string, idGen: IdGenerator) {
    this.sourceLocation = sourceLocation
    this.idGen = idGen
  }

  /**
   * The modules derived as a result of parsing
   */
  modules: QuintModule[] = []
  /**
   * The stack of types that can be used as a result of type parsing.
   */
  typeStack: QuintType[] = []

  sourceMap: SourceMap = new Map()

  /**
   * If errors occur in the listener, this array contains explanations.
   */
  errors: QuintError[] = []

  private sourceLocation: string = ''

  // the stack of definitions
  protected declarationStack: QuintDeclaration[] = []
  // the stack of expressions
  protected exprStack: QuintEx[] = []
  // the stack of parameter lists
  protected paramStack: QuintLambdaParameter[] = []
  // stack of names used as parameters and assumptions
  protected identOrHoleStack: string[] = []
  // the stack for imported names
  protected identOrStarStack: string[] = []
  // the stack of rows for records and unions
  protected rowStack: Row[] = []
  // the stack of variants for a sum
  protected variantStack: RowField[] = []
  // an internal counter to assign unique numbers
  protected idGen: IdGenerator

  // translate: module <name> { ... }
  exitModule(ctx: p.ModuleContext) {
    if (
      this.exprStack.length > 0 ||
      this.identOrStarStack.length > 0 ||
      this.rowStack.length > 0 ||
      this.variantStack.length > 0
    ) {
      // This used to be an assumption, but I'm not sure if it still holds after
      // #1220. However, we don't want components leaking from one module to
      // another, so it's better not to hide this completely. We should turn this
      // back into `assert`s after we feel more confident about it.
      console.log(
        'ATTENTION: There is some component(s) left on the stack(s) after parsing a module, please report a bug'
      )
    }

    const moduleId = this.getId(ctx)

    const module: QuintModule = {
      id: moduleId,
      name: ctx.qualId().text,
      declarations: this.declarationStack,
    }

    this.declarationStack = []

    const doc = getDocText(ctx.DOCCOMMENT())

    if (doc) {
      this.modules.push({ ...module, doc })
      return
    }

    this.modules.push(module)
  }

  // translate: const x: type
  exitConst(ctx: p.ConstContext) {
    const typeTag = this.popType().unwrap()

    const id = this.getId(ctx)
    const constDef: QuintDef = {
      kind: 'const',
      name: ctx.qualId().text,
      typeAnnotation: typeTag,
      id,
    }
    this.declarationStack.push(constDef)
  }

  // translate: var x: type
  exitVar(ctx: p.VarContext) {
    const typeTag = this.popType().unwrap()

    const id = this.getId(ctx)
    const varDef: QuintDef = {
      kind: 'var',
      name: ctx.qualId().text,
      typeAnnotation: typeTag,
      id,
    }
    this.declarationStack.push(varDef)
  }

  exitLetIn(ctx: p.LetInContext) {
    const def = this.declarationStack.pop() ?? this.undefinedDeclaration(ctx)()
    const expr = this.exprStack.pop() ?? this.undefinedExpr(ctx)()

    const id = this.getId(ctx)
    const letExpr: QuintEx = { id, kind: 'let', opdef: def as QuintOpDef, expr }
    this.exprStack.push(letExpr)
  }

  exitNondetOperDef(ctx: p.NondetOperDefContext) {
    const name = ctx.qualId().text
    let typeAnnotation: QuintType | undefined
    if (ctx.type()) {
      const maybeType = this.popType()
      if (maybeType.isJust()) {
        // the operator is tagged with a type
        typeAnnotation = maybeType.value
      }
    }
    const expr = this.exprStack.pop() ?? this.undefinedExpr(ctx)()

    const id = this.getId(ctx)

    const def: QuintDef = {
      id,
      kind: 'def',
      name,
      qualifier: 'nondet',
      expr,
      typeAnnotation,
    }

    this.declarationStack.push(def)
  }

  // special case for: nondet x = e1; e2
  exitNondet(ctx: p.NondetContext) {
    const def = this.declarationStack.pop() ?? this.undefinedDeclaration(ctx)()
    const nested = this.exprStack.pop() ?? this.undefinedExpr(ctx)()

    if (def.kind !== 'def') {
      // only `QuintDef` is allowed in `nondet` expressions
      return
    }

    const id = this.getId(ctx)
    const letExpr: QuintEx = {
      id,
      kind: 'let',
      opdef: def,
      expr: nested,
    }
    this.exprStack.push(letExpr)
  }

  /** **************** translate operator definititons **********************/

  // translate a top-level or nested operator definition
  exitOperDef(ctx: p.OperDefContext) {
    const name = ctx.normalCallName().text
    const [params, typeTag] = this.processOpDefParams(ctx)
    // get the definition body
    const expr = this.exprStack.pop()

    // extract the qualifier
    let qualifier: OpQualifier = 'def'
    if (ctx.qualifier()) {
      const qtext = ctx.qualifier().text
      // case distinction to make the type checker happy
      if (
        qtext === 'pureval' ||
        qtext === 'puredef' ||
        qtext === 'val' ||
        qtext === 'def' ||
        qtext === 'action' ||
        qtext === 'run' ||
        qtext === 'temporal'
      ) {
        qualifier = qtext
      }
    }

    let body = expr ?? this.undefinedExpr(ctx)()
    const id = this.getId(ctx)

    if (params.length > 0) {
      // if the definition has parameters, introduce a lambda
      body = {
        id,
        kind: 'lambda',
        params,
        qualifier,
        expr: expr ?? this.undefinedExpr(ctx)(),
      }
    }
    const def: QuintOpDef = {
      id,
      kind: 'def',
      name,
      qualifier,
      expr: body,
    }
    if (typeTag.isJust()) {
      def.typeAnnotation = typeTag.value
    }
    this.declarationStack.push(def)
  }

  // The definition parameters may be of two kinds: C-like and ML-like.
  // Handle them here.
  processOpDefParams(ctx: p.OperDefContext): [QuintLambdaParameter[], Maybe<QuintType>] {
    const params = popMany(this.paramStack, ctx.parameter().length, this.undefinedParam(ctx))
    // types of the parameters and of the result
    const ntypes = ctx.type().length
    if (ntypes === 0) {
      return [params, none()]
    } else if (ntypes > 1) {
      // a C-like signature, combine it into an operator type
      const types = popMany(this.typeStack, ntypes, this.undefinedType(ctx))
      const id = this.getId(ctx)
      const fullType: Maybe<QuintType> = just({
        id,
        kind: 'oper',
        args: types.slice(0, -1),
        res: types[types.length - 1],
      })
      return [params, fullType]
    } else {
      // the only type is on the stack
      const fullType = this.popType()
      return [params, fullType]
    }
  }

  // assume name = expr
  exitAssume(ctx: any) {
    const expr = this.exprStack.pop()!
    const name = this.identOrHoleStack.pop()!
    const id = this.getId(ctx)
    const assume: QuintDef = {
      id,
      kind: 'assume',
      name: name,
      assumption: expr,
    }
    this.declarationStack.push(assume)
  }

  // import Foo, import Foo as F, import Foo.x, import Foo.*
  // import Foo from "./foo.qnt", import Foo as F from "./foo.qnt",
  // import Foo.x from "./foo.qnt", import Foo.* from "./foo.qnt"
  exitImportMod(ctx: p.ImportModContext) {
    const defName = ctx.identOrStar() ? this.identOrStarStack.pop()! : undefined
    const protoName = ctx.name()[0].text
    const qualifier = ctx.name().length > 1 ? ctx.name()[1].text : undefined
    // slice <path> from the quoted string "<path>", if the path is present
    const fromSource = ctx.fromSource() ? ctx.fromSource()!.text.slice(1, -1) : undefined
    const id = this.getId(ctx)
    const importDecl: QuintDeclaration = {
      id,
      kind: 'import',
      defName: defName,
      protoName: protoName,
      qualifiedName: qualifier,
      fromSource,
    }
    this.declarationStack.push(importDecl)
  }

  exitExportMod(ctx: p.ExportModContext) {
    const defName = ctx.identOrStar() ? this.identOrStarStack.pop()! : undefined
    const protoName = ctx.name()[0].text
    const qualifier = ctx.name().length > 1 ? ctx.name()[1].text : undefined
    const id = this.getId(ctx)
    const exportDecl: QuintDeclaration = {
      id,
      kind: 'export',
      defName: defName,
      protoName: protoName,
      qualifiedName: qualifier,
    }
    this.declarationStack.push(exportDecl)
  }

  // type T
  exitTypeAbstractDef(ctx: p.TypeAbstractDefContext) {
    const name = ctx.qualId()!.text
    const id = this.getId(ctx)

    if (name[0].match('[a-z]')) {
      this.errors.push(lowercaseTypeError(id, name))
    }

    const def: QuintTypeDef = {
      id,
      kind: 'typedef',
      name,
    }

    this.declarationStack.push(def)
  }

  // type Alias = set(int)
  exitTypeAliasDef(ctx: p.TypeAliasDefContext) {
    const name = ctx.qualId()!.text
    const type = this.popType().value
    const id = this.getId(ctx)

    if (name[0].match('[a-z]')) {
      this.errors.push(lowercaseTypeError(id, name))
    }

    const def: QuintTypeDef = {
      id,
      kind: 'typedef',
      name,
      type,
    }

    this.declarationStack.push(def)
  }

  // type T = | A | B(t1) | C(t2)
  exitTypeSumDef(ctx: p.TypeSumDefContext) {
    const name = ctx._typeName!.text!
    const id = this.getId(ctx)

    // Build the type declaraion
    const fields: RowField[] = popMany(this.variantStack, this.variantStack.length, this.undefinedVariant(ctx))
    const row: ConcreteFixedRow = { kind: 'row', fields, other: { kind: 'empty' } }
    const type: QuintSumType = { id, kind: 'sum', fields: row }
    const typeName: QuintConstType = { id, kind: 'const', name }
    const def: QuintTypeDef = {
      id: id,
      name,
      kind: 'typedef',
      type,
    }

    // Generate all the variant constructors implied by a variant type definition
    // a variant constructor is an operator that injects an expression
    // into the sum type by wrapping it in a label
    //
    // E.g., given the type definition
    //
    // ```
    // type T = A(int) | B
    // ```
    //
    // We will generate
    //
    // ```
    // def A(__AParam) = variant("A", __AParam)
    // val B = {}
    // ```
    //
    // Allowing users to write:
    //
    // ```
    // val a: T = A(42)
    // val b: T = B
    // ```
    const constructors: QuintOpDef[] = zip(fields, ctx.typeSumVariant()).map(
      ([{ fieldName, fieldType }, variantCtx]) => {
        // Mangle the parameter name to avoid clashes
        // This shouldn't be visible to users
        const paramName = `__${fieldName}Param`

        let qualifier: OpQualifier
        let expr: QuintEx
        let typeAnnotation: QuintType

        const label: QuintStr = { id: this.getId(variantCtx), kind: 'str', value: fieldName }
        if (isUnitType(fieldType)) {
          // Its a `val` cause it has no parameters
          //
          // E.g., for B we will produce
          //
          // ```
          // val B: T = variant("B", {})
          // ```
          qualifier = 'val'

          // The nullary variant constructor is actualy
          // a variant pairing a label with the unit.
          const wrappedExpr = unitValue(this.getId(variantCtx._sumLabel))

          typeAnnotation = typeName
          expr = {
            id: this.getId(variantCtx),
            kind: 'app',
            opcode: 'variant',
            args: [label, wrappedExpr],
          }
        } else {
          // Otherwise we will build a constructor that takes one parameter
          //
          // E.g., for A(int) we will produce a
          //
          // ```
          // def A(x:int): T = variant("A", x)
          // ```
          qualifier = 'def'

          const params = [{ id: this.getId(variantCtx.type()!), name: paramName }]
          const wrappedExpr: QuintName = { kind: 'name', name: paramName, id: this.getId(variantCtx._sumLabel) }
          const variant: QuintBuiltinApp = {
            id: this.getId(variantCtx),
            kind: 'app',
            opcode: 'variant',
            args: [label, wrappedExpr],
          }

          typeAnnotation = { kind: 'oper', args: [fieldType], res: typeName }
          expr = { id: this.getId(variantCtx), kind: 'lambda', params, qualifier, expr: variant }
        }

        return { id: this.getId(variantCtx), kind: 'def', name: fieldName, qualifier, typeAnnotation, expr }
      }
    )

    this.declarationStack.push(def, ...constructors)
  }

  exitTypeSumVariant(ctx: p.TypeSumVariantContext) {
    const fieldName = ctx._sumLabel!.text!
    const poppedType = this.popType().value
    // Check if we have an accompanying type, and if not, then synthesize the
    // unit type.
    //
    // I.e., we interpret a variant `A` as `A({})`.
    const fieldType: QuintType = poppedType ? poppedType : unitType(this.getId(ctx))
    this.variantStack.push({ fieldName, fieldType })
  }

  // module Foo = Proto(x = a, y = b)
  // module Foo = Proto(x = a, y = b) from "<path>"
  exitInstanceMod(ctx: p.InstanceModContext) {
    const protoName = ctx.moduleName().text
    const qualifiedName = ctx.qualifiedName()?.text
    const names = ctx.name()!
    const nexprs = ctx.expr().length
    const overrides: [QuintLambdaParameter, QuintEx][] = []
    // slice <path> from the quoted string "<path>", if the path is present
    const fromSource = ctx.fromSource() ? ctx.fromSource()!.text.slice(1, -1) : undefined
    if (nexprs > 0) {
      const exprs = popMany(this.exprStack, nexprs, this.undefinedExpr(ctx))
      for (let i = 0; i < nexprs; i++) {
        const id = this.getId(names[i])
        const name = names[i].text
        overrides.push([{ id, name }, exprs[i]])
      }
    }
    const identityOverride = ctx.MUL() !== undefined

    const id = this.getId(ctx)
    const instance: QuintDeclaration = {
      id,
      kind: 'instance',
      qualifiedName: qualifiedName,
      protoName,
      overrides,
      identityOverride,
      fromSource,
    }
    this.declarationStack.push(instance)
  }

  /** ******************* translate expressions **************************/

  // an identifier or a literal, e.g., foo, 42, "hello", false
  exitLiteralOrId(ctx: p.LiteralOrIdContext) {
    const ident = ctx.qualId()

    const id = this.getId(ctx)
    if (ident) {
      // identifier
      this.exprStack.push({
        id,
        kind: 'name',
        name: ident.text,
      })
    }
    const intNode = ctx.INT()
    if (intNode) {
      // integer literal
      this.exprStack.push({
        id,
        kind: 'int',
        value: BigInt(intNode.text.replaceAll('_', '')),
      })
    }
    const boolNode = ctx.BOOL()
    if (boolNode) {
      // Boolean literal
      this.exprStack.push({
        id,
        kind: 'bool',
        value: boolNode.text === 'true',
      })
    }
    const strNode = ctx.STRING()
    if (strNode) {
      // string, remove the quotes!
      this.exprStack.push({
        id,
        kind: 'str',
        value: strNode.text.slice(1, -1),
      })
    }
  }

  // list access, e.g., f[10]
  exitListApp(ctx: any) {
    this.pushApplication(ctx, 'nth', popMany(this.exprStack, 2, this.undefinedExpr(ctx)))
  }

  // operator application in the normal form, e.g., MyOper("foo", 42)
  exitOperApp(ctx: p.OperAppContext) {
    const name = ctx.normalCallName().text
    let args: QuintEx[] = []
    if (ctx.argList()) {
      // this operator has at least one argument
      const wrappedArgs = this.exprStack.pop() ?? this.undefinedExpr(ctx)()

      if (wrappedArgs.kind !== 'app' || wrappedArgs.opcode !== 'wrappedArgs') {
        // the wrapped arguments should be an application
        // see exitArgList()
        return
      }

      args = wrappedArgs.args
    } // else no arguments, e.g., set(), list()

    this.pushApplication(ctx, name, args)
  }

  // operator application via dot, e.g., S.union(T)
  exitDotCall(ctx: p.DotCallContext) {
    // pop: the first argument, operator name, the rest of arguments (wrapped)
    const wrappedArgs = ctx.argList() ? this.exprStack.pop() ?? this.undefinedExpr(ctx)() : undefined
    const name = ctx.nameAfterDot().text
    const callee = this.exprStack.pop() ?? this.undefinedExpr(ctx)()
    const hasParen = ctx.LPAREN()
    if (hasParen) {
      // the UFCS form e_1.f(e_2, ..., e_n)
      let args: QuintEx[] = []
      if (wrappedArgs) {
        // n >= 2: there is at least one argument in parentheses
        if (wrappedArgs.kind !== 'app' || wrappedArgs.opcode !== 'wrappedArgs') {
          // the wrapped arguments should be an application
          // see exitArgList()
          return
        }

        args = [callee!].concat(wrappedArgs.args)
      } else {
        // no arguments, as in e.g., s.head()
        args = [callee!]
      }
      // apply the operator to the arguments
      this.pushApplication(ctx, name, args)
    } else {
      // accessing a tuple element, a record field, or name in a module
      const id = this.getId(ctx)
      const m = name.match(/^_([1-9][0-9]?)$/)
      if (m) {
        // accessing a tuple element via _1, _2, _3, etc.
        const idx: QuintEx = {
          id,
          kind: 'int',
          value: BigInt(m[1]),
        }

        this.pushApplication(ctx, 'item', [callee!, idx])
      } else {
        const field: QuintEx = {
          id,
          kind: 'str',
          value: name,
        }
        this.pushApplication(ctx, 'field', [callee!, field])
      }
    }
  }

  // a list of arguments
  exitArgList(ctx: p.ArgListContext) {
    const nargs = ctx.expr().length
    const args = popMany(this.exprStack, nargs, this.undefinedExpr(ctx))
    // wrap the arguments with a temporary operator,
    // to be unwrapped later
    this.exprStack.push({
      id: 0n,
      kind: 'app',
      opcode: 'wrappedArgs',
      args,
    })
  }

  // a lambda operator over multiple parameters
  exitLambdaUnsugared(ctx: p.LambdaUnsugaredContext) {
    const expr = this.exprStack.pop() ?? this.undefinedExpr(ctx)()
    const params = popMany(this.paramStack, ctx.parameter().length, this.undefinedParam(ctx))
    const id = this.getId(ctx)
    this.exprStack.push({
      id,
      kind: 'lambda',
      params: params,
      qualifier: 'def',
      expr,
    })
  }

  // a lambda operator over a single tuple parameter,
  // unpacked into named fields
  exitLambdaTupleSugar(ctx: p.LambdaTupleSugarContext) {
    const expr = this.exprStack.pop() ?? this.undefinedExpr(ctx)()
    const params = popMany(this.paramStack, ctx.parameter().length, this.undefinedParam(ctx))

    const id = this.getId(ctx)
    // a fresh parameter to substitute for the tupled parameters
    const freshLambdaParam = { id, name: `quintTupledLambdaParam${id}` }
    const letBindingForTupleParams = params.reduce(this.letBindingForTupleParam(ctx, freshLambdaParam), expr)
    const untupledLambda: QuintEx = {
      id: this.getId(ctx),
      kind: 'lambda',
      params: [freshLambdaParam],
      qualifier: 'def',
      expr: letBindingForTupleParams,
    }
    this.exprStack.push(untupledLambda)
  }

  // a single parameter in a lambda expression: an identifier or '_'
  exitIdentOrHole(ctx: p.IdentOrHoleContext) {
    if (ctx.text === '_') {
      // a hole '_'
      this.identOrHoleStack.push('_')
    } else {
      // a variable name
      this.identOrHoleStack.push(ctx.qualId()!.text)
    }
  }

  exitParameter(ctx: p.ParameterContext) {
    const name = popMany(this.identOrHoleStack, 1, () => '_')[0]

    const id = this.getId(ctx)
    this.paramStack.push({ id, name })
  }

  // an identifier or star '*' in import
  exitIdentOrStar(ctx: p.IdentOrStarContext) {
    if (ctx.text === '*') {
      // a hole '_'
      this.identOrStarStack.push('*')
    } else {
      // a variable name
      this.identOrStarStack.push(ctx.qualId()!.text)
    }
  }

  // tuple constructor, e.g., (1, 2, 3)
  exitTuple(ctx: p.TupleContext) {
    const args = popMany(this.exprStack, ctx.expr().length, this.undefinedExpr(ctx))

    this.pushApplication(ctx, 'Tup', args)
  }

  // pair constructor, e.g., 2 -> 3
  exitPair(ctx: p.PairContext) {
    const args = popMany(this.exprStack, ctx.expr().length, this.undefinedExpr(ctx))
    this.pushApplication(ctx, 'Tup', args)
  }

  // list constructor, e.g., [1, 2, 3]
  exitList(ctx: p.ListContext) {
    const args = popMany(this.exprStack, ctx.expr().length, this.undefinedExpr(ctx))
    this.pushApplication(ctx, 'List', args)
  }

  // field: expr, or ...record
  exitRecElem(ctx: p.RecElemContext) {
    const expr = this.exprStack.pop()!
    // Wrap a pair 'field: expr' or a singleton 'record' into a tuple,
    // so we would be able to extract them in `exitRecord`.
    // The tuple here is a temporary container and nothing else.
    // Hence, we do not even need a unique id for it.
    if (ctx.simpleId()) {
      // field: expr
      const id = this.getId(ctx)
      const nameEx: QuintEx = {
        id,
        kind: 'str',
        value: ctx.simpleId()?.text!,
      }
      this.exprStack.push({
        id: 0n,
        kind: 'app',
        opcode: 'Tup',
        args: [nameEx, expr],
      })
    } else {
      // ...expr
      this.exprStack.push({
        id: 0n,
        kind: 'app',
        opcode: 'Tup',
        args: [expr],
      })
    }
  }

  // record constructor, e.g., { name: "igor", year: 2021 }
  exitRecord(ctx: p.RecordContext) {
    const elems = popMany(this.exprStack, ctx.recElem().length, this.undefinedExpr(ctx))
    const spreads = elems.filter(e => e.kind === 'app' && e.args.length === 1)
    const pairs = elems.map(e => (e.kind === 'app' && e.args.length === 2 ? e.args : [])).filter(es => es.length > 0)

    if (spreads.length === 0) {
      // { field1: value1, field2: value2 }
      this.pushApplication(ctx, 'Rec', pairs.flat())
    } else if (spreads.length > 1) {
      // error
      const id = this.getId(ctx)
      this.errors.push(tooManySpreadsError(id))
    } else {
      // { ...record, field1: value1, field2: value2 }
      // translate to record.with("field1", value1).with("field2", value2)
      let record: QuintEx = (spreads[0] as QuintApp).args[0]
      for (const p of pairs) {
        const id = this.getId(ctx)
        record = {
          id,
          kind: 'app',
          opcode: 'with',
          args: [record, ...p],
        }
      }
      this.exprStack.push(record)
    }
  }

  // '+' or '-'
  exitPlusMinus(ctx: p.PlusMinusContext) {
    const opcode = ctx.PLUS() !== undefined ? 'iadd' : 'isub'
    const args = popMany(this.exprStack, 2, this.undefinedExpr(ctx))
    this.pushApplication(ctx, opcode, args)
  }

  // '*', '/', or '%'
  exitMultDiv(ctx: p.MultDivContext) {
    const op = ctx._op
    if (op) {
      let opcode = ''
      switch (op.type) {
        case p.QuintParser.MUL:
          opcode = 'imul'
          break
        case p.QuintParser.DIV:
          opcode = 'idiv'
          break
        case p.QuintParser.MOD:
          opcode = 'imod'
          break
      }
      const args = popMany(this.exprStack, 2, this.undefinedExpr(ctx))
      this.pushApplication(ctx, opcode, args)
    }
  }

  // integer power, e.g., x^y
  exitPow(ctx: any) {
    const args = popMany(this.exprStack, 2, this.undefinedExpr(ctx))
    this.pushApplication(ctx, 'ipow', args)
  }

  // unary minus, e.g., -x
  exitUminus(ctx: any) {
    const arg = this.exprStack.pop()
    if (arg) {
      this.pushApplication(ctx, 'iuminus', [arg])
    }
  }

  // x' = e
  exitAsgn(ctx: p.AsgnContext) {
    const id = this.getId(ctx)

    const lhs: QuintName = {
      id,
      kind: 'name',
      name: ctx.qualId().text,
    }
    const [rhs] = popMany(this.exprStack, 1, this.undefinedExpr(ctx))
    this.pushApplication(ctx, 'assign', [lhs, rhs])
  }

  // GT | LT | GE | LE | NE | EQ
  exitRelations(ctx: p.RelationsContext) {
    const op = ctx._op
    if (op) {
      let opcode = ''
      switch (op.type) {
        case p.QuintParser.GT:
          opcode = 'igt'
          break
        case p.QuintParser.GE:
          opcode = 'igte'
          break
        case p.QuintParser.LT:
          opcode = 'ilt'
          break
        case p.QuintParser.LE:
          opcode = 'ilte'
          break
        case p.QuintParser.EQ:
          opcode = 'eq'
          break
        case p.QuintParser.NE:
          opcode = 'neq'
          break
      }
      const args = popMany(this.exprStack, 2, this.undefinedExpr(ctx))
      this.pushApplication(ctx, opcode, args)
    }
  }

  exitErrorEq(ctx: p.ErrorEqContext) {
    // An error was already reported. We push a valid expression to recover from the error
    const args = popMany(this.exprStack, 2, this.undefinedExpr(ctx))
    this.pushApplication(ctx, 'eq', args)
  }

  // p and q
  exitAnd(ctx: any) {
    const args = popMany(this.exprStack, 2, this.undefinedExpr(ctx))
    this.pushApplication(ctx, 'and', args)
  }

  // p or q
  exitOr(ctx: any) {
    const args = popMany(this.exprStack, 2, this.undefinedExpr(ctx))
    this.pushApplication(ctx, 'or', args)
  }

  // p implies q
  exitImplies(ctx: any) {
    const args = popMany(this.exprStack, 2, this.undefinedExpr(ctx))
    this.pushApplication(ctx, 'implies', args)
  }

  // p iff q
  exitIff(ctx: any) {
    const args = popMany(this.exprStack, 2, this.undefinedExpr(ctx))
    this.pushApplication(ctx, 'iff', args)
  }

  // and { p, q, r }
  exitAndExpr(ctx: p.AndExprContext) {
    const args = popMany(this.exprStack, ctx.expr().length, this.undefinedExpr(ctx))
    this.pushApplication(ctx, 'and', args)
  }

  // or { p, q, r }
  exitOrExpr(ctx: p.OrExprContext) {
    const args = popMany(this.exprStack, ctx.expr().length, this.undefinedExpr(ctx))
    this.pushApplication(ctx, 'or', args)
  }

  // all { p, q, r }
  exitActionAll(ctx: p.ActionAllContext) {
    const args = popMany(this.exprStack, ctx.expr().length, this.undefinedExpr(ctx))
    this.pushApplication(ctx, 'actionAll', args)
  }

  // any { p, q, r }
  exitActionAny(ctx: p.ActionAnyContext) {
    const args = popMany(this.exprStack, ctx.expr().length, this.undefinedExpr(ctx))
    this.pushApplication(ctx, 'actionAny', args)
  }

  // if (p) e1 else e2
  exitIfElse(ctx: p.IfElseContext) {
    const args = popMany(this.exprStack, 3, this.undefinedExpr(ctx))
    this.pushApplication(ctx, 'ite', args)
  }

  // match expr {
  //    | Variant1(var1) => expr1
  //    | Variantk(_) => exprk    // a hole in the payload
  //    | ...
  //    | Variantn(varn) => exprn
  //    | _ => exprm              // A wildcard match, acting as a catchall
  // }
  //
  // The above is represented in the UFC using an exotic `match` operator of the form
  //
  // match(epxr, label1, (var1) => expr1, ..., labeln, (varn) => exprn, "_", (_) => exprm)
  exitMatchSumExpr(ctx: p.MatchSumExprContext) {
    const matchId = this.getId(ctx)

    // We will have one expression for the matched expression, plus one for each elimination case
    const exprs = popMany(this.exprStack, ctx._matchCase.length + 1, this.undefinedExpr(ctx))

    // The first expression is the one we are matching on
    // the syntax rules ensure that at least this expression is given
    const expr = exprs.shift()!

    // after shifting off the match expr, the remaing exprs are the cases of the match expression
    const cases: (QuintStr | QuintLambda)[] = zip(exprs, ctx._matchCase).reduce(
      (acc: (QuintStr | QuintLambda)[], matchCase: [QuintEx, p.MatchSumCaseContext]) =>
        acc.concat(this.formMatchCase(matchCase)),
      []
    )
    const matchExpr: QuintBuiltinApp = {
      id: matchId,
      kind: 'app',
      opcode: 'match',
      args: [expr].concat(cases),
    }
    this.exprStack.push(matchExpr)
  }

  // A helper for forming match expressions
  //
  // For a single case parsed `matchCase`, we form the pair of the variant label
  // and the lambda that will eliminate the value carried by the variant.
  //
  // E.g., `A(x) => <expr>` becomes `["A", (x) => <expr>]`
  private formMatchCase([caseExpr, caseCtx]: [QuintEx, p.MatchSumCaseContext]): (QuintStr | QuintLambda)[] {
    const caseId = this.getId(caseCtx)
    let label: string
    let params: QuintLambdaParameter[]
    if (caseCtx._wildCardMatch) {
      // a wildcard case: _ => expr
      label = '_'
      params = []
    } else if (caseCtx._variantMatch) {
      const variant = caseCtx._variantMatch
      let name: string
      if (variant._variantParam) {
        name = variant._variantParam.text
      } else {
        // We either have a hole or no param specified, in which case our lambda only needs a hole
        name = '_'
      }
      label = variant._variantLabel.text
      params = [{ name, id: this.getId(variant) }]
    } else {
      throw new Error('impossible: either _wildCardMatch or _variantMatch must be present')
    }
    const labelStr: QuintStr = { id: caseId, kind: 'str', value: label }
    const elim: QuintLambda = { id: caseId, kind: 'lambda', qualifier: 'def', expr: caseExpr, params }
    return [labelStr, elim]
  }

  /** ******************* translate types ********************************/

  // the integer type, that is, int
  exitTypeInt(ctx: p.TypeIntContext) {
    const id = this.getId(ctx)
    this.typeStack.push({ id, kind: 'int' })
  }

  // the Boolean type, that is, bool
  exitTypeBool(ctx: p.TypeBoolContext) {
    const id = this.getId(ctx)
    this.typeStack.push({ id, kind: 'bool' })
  }

  // the string type, that is, str
  exitTypeStr(ctx: p.TypeStrContext) {
    const id = this.getId(ctx)
    this.typeStack.push({ id, kind: 'str' })
  }

  // a type variable, a type constant, or a reference to a type alias
  exitTypeConstOrVar(ctx: p.TypeConstOrVarContext) {
    const name = ctx.qualId().text
    const id = this.getId(ctx)
    if (name[0].match('[a-z]')) {
      // a type variable from: a, b, ... z
      this.typeStack.push({ id, kind: 'var', name })
    } else {
      // a type constant, e.g., declared via typedef
      this.typeStack.push({ id, kind: 'const', name })
    }
  }

  // a set type, e.g., set(int)
  exitTypeSet(ctx: p.TypeSetContext) {
    const last = this.popType().unwrap()
    const id = this.getId(ctx)
    this.typeStack.push({ id, kind: 'set', elem: last })
  }

  // a list type, e.g., list(int)
  exitTypeList(ctx: p.TypeListContext) {
    const top = this.popType().unwrap()
    const id = this.getId(ctx)
    this.typeStack.push({ id, kind: 'list', elem: top })
  }

  // A function type, e.g., str => int
  exitTypeFun(ctx: p.TypeFunContext) {
    const res = this.popType().unwrap()
    const arg = this.popType().unwrap()
    const id = this.getId(ctx)
    this.typeStack.push({ id, kind: 'fun', arg, res })
  }

  // A tuple type, e.g., (int, bool)
  // the type stack contains the types of the elements
  exitTypeTuple(ctx: p.TypeTupleContext) {
    const elemTypes: QuintType[] = popMany(this.typeStack, ctx.type().length, this.undefinedType(ctx))
    const id = this.getId(ctx)

    const fields = elemTypes.map((t, i) => ({ fieldName: `${i}`, fieldType: t }))
    this.typeStack.push({
      id: id,
      kind: 'tup',
      fields: { kind: 'row', fields: fields, other: { kind: 'empty' } },
    })
  }

  exitRow(ctx: p.RowContext) {
    const names = ctx.rowLabel().map(n => n.text)
    const elemTypes: QuintType[] = popMany(this.typeStack, ctx.type().length, this.undefinedType(ctx))

    const fields = compact(
      zipWith(names, elemTypes, (name, elemType) => {
        if (name !== undefined && elemType !== undefined) {
          return { fieldName: name, fieldType: elemType }
        } else {
          return undefined
        }
      })
    )

    let other: Row = ctx._rowVar! ? { kind: 'var', name: ctx._rowVar!.text! } : { kind: 'empty' }

    const row: Row = { kind: 'row', fields, other }
    this.rowStack.push(row)
  }

  // A record type that is not a disjoint union, e.g.,
  // { name: str, year: int }
  // The row stack contains the row with the types of the fields.
  exitTypeRec(ctx: p.TypeRecContext) {
    const row = this.popRow()
    const id = this.getId(ctx)
    this.typeStack.push({ id, kind: 'rec', fields: row })
  }

  // A disjoint union type, e.g.,
  //   | { type: "ack", from: address }
  //   | { type: "syn", to: address }
  exitTypeUnionRec(ctx: p.TypeUnionRecContext) {
    const size = ctx.typeUnionRecOne().length
    const singletonUnions: QuintType[] = popMany(this.typeStack, size, this.undefinedType(ctx))

    if (singletonUnions[0].kind !== 'union') {
      // Elements should be of union kind, see exitTypeUnionRecOne()
      return
    }

    const tag = singletonUnions[0].tag
    let records = singletonUnions[0].records
    const id = this.getId(ctx)
    for (let i = 1; i < size; i++) {
      const one = singletonUnions[i]
      if (one.kind !== 'union') {
        // Elements should be of union kind, see exitTypeUnionRecOne()
        return
      }

      if (one.tag === tag) {
        records = records.concat(one.records)
      } else {
        this.errors.push(differentTagsError(id, tag, one.tag))
      }
    }
    this.typeStack.push({ id, kind: 'union', tag, records })
  }

  // One option of a disjoint union, e.g.,
  //   | { type: "ack", from: address }
  // The row stack contains the row with the types of the fields.
  exitTypeUnionRecOne(ctx: p.TypeUnionRecOneContext) {
    // the first name is the tag name (according to the grammar)
    const tagName = ctx.qualId().text
    const tagVal = ctx.STRING().toString().slice(1, -1)
    let records: { tagValue: string; fields: Row }[] = []
    if (ctx.row()) {
      const row = this.popRow()
      records = [{ tagValue: tagVal, fields: row }]
    }
    // construct a singleton disjoint union, which should be assembled above
    const singleton: QuintType = {
      id: 0n, // This ID will be discarded in assembly.
      kind: 'union',
      tag: tagName,
      records,
    }

    this.typeStack.push(singleton)
  }

  // an operator type, e.g., (int, str) => bool
  exitTypeOper(ctx: p.TypeOperContext) {
    const resType = this.popType().unwrap()
    const nargs = ctx.type().length - 1
    const argTypes: QuintType[] = popMany(this.typeStack, nargs, this.undefinedType(ctx))
    const id = this.getId(ctx)
    this.typeStack.push({
      id,
      kind: 'oper',
      args: argTypes,
      res: resType,
    })
  }

  exitDocumentedDeclaration(ctx: p.DocumentedDeclarationContext) {
    const doc = getDocText(ctx.DOCCOMMENT())

    if (doc) {
      // Pop last declaration and re-push it with the doc
      const decl = this.declarationStack.pop()!
      this.declarationStack.push({ doc, ...decl })
    }
  }

  // Generate an id and add it to the sourceMap
  private getId(ctx: ParserRuleContext): bigint {
    const id = this.idGen.nextId()
    this.sourceMap.set(id, this.loc(ctx))
    return id
  }

  private loc(ctx: ParserRuleContext): Loc {
    if (ctx.stop) {
      // Try to use index. If not available, use column instead.
      // This is what works best with the information provided by the parser
      const endCol =
        ctx.stop.stopIndex !== 0
          ? ctx.start.charPositionInLine + (ctx.stop.stopIndex - ctx.start.startIndex)
          : ctx.stop.charPositionInLine
      return {
        source: this.sourceLocation,
        start: { line: ctx.start.line - 1, col: ctx.start.charPositionInLine, index: ctx.start.startIndex },
        end: { line: ctx.stop.line - 1, col: endCol, index: ctx.stop.stopIndex },
      }
    } else {
      return {
        source: this.sourceLocation,
        start: { line: ctx.start.line - 1, col: ctx.start.charPositionInLine, index: ctx.start.startIndex },
      }
    }
  }

  // Push the application of operator `name` to `args` onto the internal
  // stack of expressions
  private pushApplication(ctx: any, name: string, args: QuintEx[]) {
    const id = this.getId(ctx)
    this.exprStack.push({
      id,
      kind: 'app',
      opcode: name,
      args,
    })
  }

  // pop a type
  private popType(): Maybe<QuintType> {
    // the user has specified a type
    const tp = this.typeStack.pop()
    return tp ? just(tp) : none()
  }

  // pop a row
  private popRow(): Row {
    // the user has specified a row
    return this.rowStack.pop() ?? { kind: 'empty' }
  }

  private undefinedExpr(ctx: any): () => QuintEx {
    return () => {
      const id = this.getId(ctx)
      return { id, kind: 'bool', value: true }
    }
  }

  private undefinedDeclaration(ctx: any): () => QuintDeclaration {
    return () => {
      const id = this.getId(ctx)
      return { id, kind: 'assume', name: '_', assumption: this.undefinedExpr(ctx)() }
    }
  }

  private undefinedParam(ctx: any): () => QuintLambdaParameter {
    return () => {
      const id = this.getId(ctx)
      return { id, name: `u_${id}` }
    }
  }

  private undefinedType(ctx: any): () => QuintType {
    return () => {
      const id = this.getId(ctx)
      return { id, kind: 'bool' }
    }
  }

  private undefinedVariant(ctx: any): () => RowField {
    return () => ({ fieldName: '_', fieldType: this.undefinedType(ctx)() })
  }

  /**
   * Return a function that takes a QuintEx `body`, a QuintLambdaParameter `param`,
   * and the parameter's `index` and returns a let-in definition of the form
   * `let ${param.name} = ${freshParam.name}._${index} ; body`.
   *
   * Intended use: Reduce tupled Quint lambda parameters into an equivalent let-in
   * form ("tuple unboxing"). For example, `((a, b)) => body` can be reduced to
   * `freshParam => let a = freshParam._1; let b = freshParam._2; body`.
   *
   * @param ctx         parser context of the tuple-sugared lambda
   * @param freshParam  a fresh QuintLambdaParameter to substitute for the tupled parameters
   */
  private letBindingForTupleParam(ctx: p.LambdaTupleSugarContext, freshParam: QuintLambdaParameter) {
    return (body: QuintEx, param: QuintLambdaParameter, index: number): QuintLet => {
      return {
        id: this.getId(ctx),
        kind: 'let',
        opdef: {
          id: param.id,
          kind: 'def',
          name: param.name,
          qualifier: 'pureval',
          expr: {
            id: this.getId(ctx),
            kind: 'app',
            opcode: 'item',
            args: [
              { id: this.getId(ctx), kind: 'name', name: freshParam.name },
              { id: this.getId(ctx), kind: 'int', value: BigInt(index + 1) },
            ],
          },
        },
        expr: body,
      }
    }
  }
}

function popMany<T>(stack: T[], n: number, defaultGen: () => T): T[] {
  if (n === 0) {
    // Special case since splice(-0) returns the whole array
    return []
  }
  if (stack.length < n) {
    // Not enough elements in the stack, push default ones.
    times(n - stack.length, () => stack.push(defaultGen()))
  }

  return stack.splice(-n)
}

/* The comment content is the text of the comment minus the `/// ` prefix */
function getDocText(doc: TerminalNode[]): string {
  return doc.map(l => l.text.slice(4, -1)).join('\n')
}

// Helper to construct an empty record (the unit value)
function unitValue(id: bigint): QuintBuiltinApp {
  return {
    id,
    kind: 'app',
    opcode: 'Rec',
    args: [],
  }
}<|MERGE_RESOLUTION|>--- conflicted
+++ resolved
@@ -17,9 +17,6 @@
   QuintOpDef,
   QuintStr,
 } from '../ir/quintIr'
-<<<<<<< HEAD
-import { ConcreteFixedRow, QuintSumType, QuintType, Row, RowField, isUnitType, unitType } from '../ir/quintTypes'
-=======
 import {
   ConcreteFixedRow,
   QuintConstType,
@@ -30,8 +27,6 @@
   isUnitType,
   unitType,
 } from '../ir/quintTypes'
-import { strict as assert } from 'assert'
->>>>>>> aa7c85b4
 import { SourceMap } from './quintParserFrontend'
 import { compact, times, zipWith } from 'lodash'
 import { Maybe, just, none } from '@sweet-monads/maybe'
