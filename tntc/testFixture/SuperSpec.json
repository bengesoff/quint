{
<<<<<<< HEAD
  "id": 375,
=======
  "id": 385,
>>>>>>> 3a38eacf
  "name": "withConsts",
  "defs": [
    {
      "kind": "const",
      "name": "N",
      "type": {
        "kind": "int"
      },
      "id": 1
    },
    {
      "kind": "const",
      "name": "MySet",
      "type": {
        "kind": "set",
        "elem": {
          "kind": "int"
        }
      },
      "id": 2
    },
    {
      "kind": "const",
      "name": "MySeq",
      "type": {
        "kind": "seq",
        "elem": {
          "kind": "bool"
        }
      },
      "id": 3
    },
    {
      "kind": "const",
      "name": "MyFun",
      "type": {
        "kind": "fun",
        "arg": {
          "kind": "int"
        },
        "res": {
          "kind": "str"
        }
      },
      "id": 4
    },
    {
      "kind": "const",
      "name": "MyFunFun",
      "type": {
        "kind": "fun",
        "arg": {
          "kind": "fun",
          "arg": {
            "kind": "int"
          },
          "res": {
            "kind": "str"
          }
        },
        "res": {
          "kind": "bool"
        }
      },
      "id": 5
    },
    {
      "kind": "const",
      "name": "MyOperator",
      "type": {
        "kind": "oper",
        "args": [
          {
            "kind": "int"
          },
          {
            "kind": "str"
          }
        ],
        "res": {
          "kind": "bool"
        }
      },
      "id": 6
    },
    {
      "kind": "const",
      "name": "MyTuple",
      "type": {
        "kind": "tuple",
        "elems": [
          {
            "kind": "int"
          },
          {
            "kind": "bool"
          },
          {
            "kind": "str"
          }
        ]
      },
      "id": 7
    },
    {
      "kind": "const",
      "name": "MyRecord",
      "type": {
        "kind": "record",
        "fields": [
          {
            "fieldName": "i",
            "fieldType": {
              "kind": "int"
            }
          },
          {
            "fieldName": "b",
            "fieldType": {
              "kind": "bool"
            }
          },
          {
            "fieldName": "s",
            "fieldType": {
              "kind": "str"
            }
          }
        ]
      },
      "id": 8
    },
    {
      "kind": "const",
      "name": "MyUnion",
      "type": {
        "kind": "union",
        "tag": "tag",
        "records": [
          {
            "tagValue": "circle",
            "fields": [
              {
                "fieldName": "radius",
                "fieldType": {
                  "kind": "int"
                }
              }
            ]
          },
          {
            "tagValue": "rectangle",
            "fields": [
              {
                "fieldName": "width",
                "fieldType": {
                  "kind": "int"
                }
              },
              {
                "fieldName": "height",
                "fieldType": {
                  "kind": "int"
                }
              }
            ]
          },
          {
            "tagValue": "dog",
            "fields": [
              {
                "fieldName": "name",
                "fieldType": {
                  "kind": "str"
                }
              }
            ]
          }
        ]
      },
      "id": 9
    },
    {
      "kind": "var",
      "name": "i",
      "type": {
        "kind": "int"
      },
      "id": 10
    },
    {
      "kind": "var",
      "name": "j",
      "type": {
        "kind": "bool"
      },
      "id": 11
    },
    {
      "id": 15,
      "kind": "def",
      "name": "add_1_to_2",
      "qualifier": "val",
      "expr": {
        "id": 14,
        "kind": "app",
        "opcode": "iadd",
        "args": [
          {
            "id": 12,
            "kind": "int",
            "type": {
              "kind": "int"
            },
            "value": 1
          },
          {
            "id": 13,
            "kind": "int",
            "type": {
              "kind": "int"
            },
            "value": 2
          }
        ]
      }
    },
    {
      "id": 19,
      "kind": "def",
      "name": "sub_1_to_2",
      "qualifier": "val",
      "expr": {
        "id": 18,
        "kind": "app",
        "opcode": "isub",
        "args": [
          {
            "id": 16,
            "kind": "int",
            "type": {
              "kind": "int"
            },
            "value": 1
          },
          {
            "id": 17,
            "kind": "int",
            "type": {
              "kind": "int"
            },
            "value": 2
          }
        ]
      }
    },
    {
      "id": 23,
      "kind": "def",
      "name": "mul_2_to_3",
      "qualifier": "val",
      "expr": {
        "id": 22,
        "kind": "app",
        "opcode": "imul",
        "args": [
          {
            "id": 20,
            "kind": "int",
            "type": {
              "kind": "int"
            },
            "value": 2
          },
          {
            "id": 21,
            "kind": "int",
            "type": {
              "kind": "int"
            },
            "value": 3
          }
        ]
      }
    },
    {
      "id": 27,
      "kind": "def",
      "name": "div_2_to_3",
      "qualifier": "val",
      "expr": {
        "id": 26,
        "kind": "app",
        "opcode": "idiv",
        "args": [
          {
            "id": 24,
            "kind": "int",
            "type": {
              "kind": "int"
            },
            "value": 2
          },
          {
            "id": 25,
            "kind": "int",
            "type": {
              "kind": "int"
            },
            "value": 3
          }
        ]
      }
    },
    {
      "id": 31,
      "kind": "def",
      "name": "mod_2_to_3",
      "qualifier": "val",
      "expr": {
        "id": 30,
        "kind": "app",
        "opcode": "imod",
        "args": [
          {
            "id": 28,
            "kind": "int",
            "type": {
              "kind": "int"
            },
            "value": 2
          },
          {
            "id": 29,
            "kind": "int",
            "type": {
              "kind": "int"
            },
            "value": 3
          }
        ]
      }
    },
    {
      "id": 35,
      "kind": "def",
      "name": "pow_2_to_3",
      "qualifier": "val",
      "expr": {
        "id": 34,
        "kind": "app",
        "opcode": "ipow",
        "args": [
          {
            "id": 32,
            "kind": "int",
            "type": {
              "kind": "int"
            },
            "value": 2
          },
          {
            "id": 33,
            "kind": "int",
            "type": {
              "kind": "int"
            },
            "value": 3
          }
        ]
      }
    },
    {
      "id": 38,
      "kind": "def",
      "name": "uminus",
      "qualifier": "val",
      "expr": {
        "id": 37,
        "kind": "app",
        "opcode": "iuminus",
        "args": [
          {
            "id": 36,
            "kind": "int",
            "type": {
              "kind": "int"
            },
            "value": 100
          }
        ]
      }
    },
    {
      "id": 42,
      "kind": "def",
      "name": "gt_2_to_3",
      "qualifier": "val",
      "expr": {
        "id": 41,
        "kind": "app",
        "opcode": "igt",
        "args": [
          {
            "id": 39,
            "kind": "int",
            "type": {
              "kind": "int"
            },
            "value": 2
          },
          {
            "id": 40,
            "kind": "int",
            "type": {
              "kind": "int"
            },
            "value": 3
          }
        ]
      }
    },
    {
      "id": 46,
      "kind": "def",
      "name": "ge_2_to_3",
      "qualifier": "val",
      "expr": {
        "id": 45,
        "kind": "app",
        "opcode": "igte",
        "args": [
          {
            "id": 43,
            "kind": "int",
            "type": {
              "kind": "int"
            },
            "value": 2
          },
          {
            "id": 44,
            "kind": "int",
            "type": {
              "kind": "int"
            },
            "value": 3
          }
        ]
      }
    },
    {
      "id": 50,
      "kind": "def",
      "name": "lt_2_to_3",
      "qualifier": "val",
      "expr": {
        "id": 49,
        "kind": "app",
        "opcode": "ilt",
        "args": [
          {
            "id": 47,
            "kind": "int",
            "type": {
              "kind": "int"
            },
            "value": 2
          },
          {
            "id": 48,
            "kind": "int",
            "type": {
              "kind": "int"
            },
            "value": 3
          }
        ]
      }
    },
    {
      "id": 54,
      "kind": "def",
      "name": "le_2_to_3",
      "qualifier": "val",
      "expr": {
        "id": 53,
        "kind": "app",
        "opcode": "ilte",
        "args": [
          {
            "id": 51,
            "kind": "int",
            "type": {
              "kind": "int"
            },
            "value": 2
          },
          {
            "id": 52,
            "kind": "int",
            "type": {
              "kind": "int"
            },
            "value": 3
          }
        ]
      }
    },
    {
      "id": 58,
      "kind": "def",
      "name": "eqeq_2_to_3",
      "qualifier": "val",
      "expr": {
        "id": 57,
        "kind": "app",
        "opcode": "eq",
        "args": [
          {
            "id": 55,
            "kind": "int",
            "type": {
              "kind": "int"
            },
            "value": 2
          },
          {
            "id": 56,
            "kind": "int",
            "type": {
              "kind": "int"
            },
            "value": 3
          }
        ]
      }
    },
    {
      "id": 62,
      "kind": "def",
      "name": "ne_2_to_3",
      "qualifier": "val",
      "expr": {
        "id": 61,
        "kind": "app",
        "opcode": "neq",
        "args": [
          {
            "id": 59,
            "kind": "int",
            "type": {
              "kind": "int"
            },
            "value": 2
          },
          {
            "id": 60,
            "kind": "int",
            "type": {
              "kind": "int"
            },
            "value": 3
          }
        ]
      }
    },
    {
      "id": 68,
      "kind": "def",
      "name": "VeryTrue",
      "qualifier": "val",
      "expr": {
        "id": 67,
        "kind": "app",
        "opcode": "eq",
        "args": [
          {
            "id": 65,
            "kind": "app",
            "opcode": "iadd",
            "args": [
              {
                "id": 63,
                "kind": "int",
                "type": {
                  "kind": "int"
                },
                "value": 2
              },
              {
                "id": 64,
                "kind": "int",
                "type": {
                  "kind": "int"
                },
                "value": 2
              }
            ]
          },
          {
            "id": 66,
            "kind": "int",
            "type": {
              "kind": "int"
            },
            "value": 4
          }
        ]
      }
    },
    {
      "id": 72,
      "kind": "def",
      "name": "withType",
      "qualifier": "val",
      "expr": {
        "id": 71,
        "kind": "app",
        "opcode": "set",
        "args": [
          {
            "id": 69,
            "kind": "int",
            "type": {
              "kind": "int"
            },
            "value": 1
          },
          {
            "id": 70,
            "kind": "int",
            "type": {
              "kind": "int"
            },
            "value": 2
          }
        ]
      },
      "type": {
        "kind": "set",
        "elem": {
          "kind": "int"
        }
      }
    },
    {
      "id": 74,
      "kind": "def",
      "name": "withUninterpretedType",
      "qualifier": "val",
      "expr": {
        "id": 73,
        "kind": "app",
        "opcode": "set",
        "args": []
      },
      "type": {
        "kind": "set",
        "elem": {
          "kind": "const",
          "name": "PROC"
        }
      }
    },
    {
      "kind": "var",
      "name": "n",
      "type": {
        "kind": "int"
      },
      "id": 75
    },
    {
      "id": 79,
      "kind": "def",
      "name": "add",
      "qualifier": "def",
      "expr": {
        "id": 79,
        "kind": "lambda",
        "params": [
          "x",
          "y"
        ],
        "qualifier": "def",
        "expr": {
          "id": 78,
          "kind": "app",
          "opcode": "iadd",
          "args": [
            {
              "id": 76,
              "kind": "name",
              "name": "x"
            },
            {
              "id": 77,
              "kind": "name",
              "name": "y"
            }
          ]
        }
      }
    },
    {
      "id": 83,
      "kind": "def",
      "name": "P",
      "qualifier": "pred",
      "expr": {
        "id": 83,
        "kind": "lambda",
        "params": [
          "x",
          "y"
        ],
        "qualifier": "pred",
        "expr": {
          "id": 82,
          "kind": "app",
          "opcode": "igt",
          "args": [
            {
              "id": 80,
              "kind": "name",
              "name": "x"
            },
            {
              "id": 81,
              "kind": "name",
              "name": "y"
            }
          ]
        }
      }
    },
    {
      "id": 87,
      "kind": "def",
      "name": "A",
      "qualifier": "action",
      "expr": {
        "id": 87,
        "kind": "lambda",
        "params": [
          "x"
        ],
        "qualifier": "action",
        "expr": {
          "id": 86,
          "kind": "app",
          "opcode": "assign",
          "args": [
            {
              "id": 84,
              "kind": "name",
              "name": "n"
            },
            {
              "id": 85,
              "kind": "name",
              "name": "x"
            }
          ]
        }
      }
    },
    {
      "id": 90,
      "kind": "def",
      "name": "B",
      "qualifier": "temporal",
      "expr": {
        "id": 90,
        "kind": "lambda",
        "params": [
          "x"
        ],
        "qualifier": "temporal",
        "expr": {
          "id": 89,
          "kind": "app",
          "opcode": "not",
          "args": [
            {
              "id": 88,
              "kind": "name",
              "name": "x"
            }
          ]
        }
      }
    },
    {
      "id": 94,
      "kind": "def",
      "name": "H",
      "qualifier": "def",
      "expr": {
        "id": 94,
        "kind": "lambda",
        "params": [
          "x",
          "y"
        ],
        "qualifier": "def",
        "expr": {
          "id": 93,
          "kind": "app",
          "opcode": "iadd",
          "args": [
            {
              "id": 91,
              "kind": "name",
              "name": "x"
            },
            {
              "id": 92,
              "kind": "name",
              "name": "y"
            }
          ]
        }
      },
      "type": {
        "kind": "oper",
        "args": [
          {
            "kind": "int"
          },
          {
            "kind": "int"
          }
        ],
        "res": {
          "kind": "int"
        }
      }
    },
    {
      "kind": "var",
      "name": "k",
      "type": {
        "kind": "int"
      },
      "id": 95
    },
    {
      "id": 99,
      "kind": "def",
      "name": "asgn",
      "qualifier": "action",
      "expr": {
        "id": 98,
        "kind": "app",
        "opcode": "assign",
        "args": [
          {
            "id": 96,
            "kind": "name",
            "name": "k"
          },
          {
            "id": 97,
            "kind": "int",
            "type": {
              "kind": "int"
            },
            "value": 3
          }
        ]
      }
    },
    {
      "id": 103,
      "kind": "def",
      "name": "test_and",
      "qualifier": "val",
      "expr": {
        "id": 102,
        "kind": "app",
        "opcode": "and",
        "args": [
          {
            "id": 100,
            "kind": "bool",
            "type": {
              "kind": "bool"
            },
            "value": false
          },
          {
            "id": 101,
            "kind": "bool",
            "type": {
              "kind": "bool"
            },
            "value": true
          }
        ]
      }
    },
    {
      "id": 107,
      "kind": "def",
      "name": "test_or",
      "qualifier": "val",
      "expr": {
        "id": 106,
        "kind": "app",
        "opcode": "or",
        "args": [
          {
            "id": 104,
            "kind": "bool",
            "type": {
              "kind": "bool"
            },
            "value": false
          },
          {
            "id": 105,
            "kind": "bool",
            "type": {
              "kind": "bool"
            },
            "value": true
          }
        ]
      }
    },
    {
      "id": 111,
      "kind": "def",
      "name": "test_implies",
      "qualifier": "val",
      "expr": {
        "id": 110,
        "kind": "app",
        "opcode": "implies",
        "args": [
          {
            "id": 108,
            "kind": "bool",
            "type": {
              "kind": "bool"
            },
            "value": false
          },
          {
            "id": 109,
            "kind": "bool",
            "type": {
              "kind": "bool"
            },
            "value": true
          }
        ]
      }
    },
    {
      "id": 113,
      "kind": "def",
      "name": "F",
      "qualifier": "def",
      "expr": {
        "id": 113,
        "kind": "lambda",
        "params": [
          "x"
        ],
        "qualifier": "def",
        "expr": {
          "id": 112,
          "kind": "name",
          "name": "x"
        }
      }
    },
    {
      "id": 119,
      "kind": "def",
      "name": "G",
      "qualifier": "val",
      "expr": {
        "id": 119,
        "kind": "lambda",
        "params": [
          "x"
        ],
        "qualifier": "val",
        "expr": {
          "id": 118,
          "kind": "app",
          "opcode": "and",
          "args": [
            {
              "id": 115,
              "kind": "app",
              "opcode": "F",
              "args": [
                {
                  "id": 114,
                  "kind": "name",
                  "name": "x"
                }
              ]
            },
            {
              "id": 117,
              "kind": "app",
              "opcode": "not",
              "args": [
                {
                  "id": 116,
                  "kind": "name",
                  "name": "x"
                }
              ]
            }
          ]
        }
      }
    },
    {
      "id": 125,
      "kind": "def",
      "name": "test_and_arg",
      "qualifier": "val",
      "expr": {
        "id": 125,
        "kind": "lambda",
        "params": [
          "x"
        ],
        "qualifier": "val",
        "expr": {
          "id": 124,
          "kind": "app",
          "opcode": "and",
          "args": [
            {
              "id": 121,
              "kind": "app",
              "opcode": "F",
              "args": [
                {
                  "id": 120,
                  "kind": "name",
                  "name": "x"
                }
              ]
            },
            {
              "id": 123,
              "kind": "app",
              "opcode": "not",
              "args": [
                {
                  "id": 122,
                  "kind": "name",
                  "name": "x"
                }
              ]
            }
          ]
        }
      }
    },
    {
      "id": 131,
      "kind": "def",
      "name": "test_or_arg",
      "qualifier": "val",
      "expr": {
        "id": 131,
        "kind": "lambda",
        "params": [
          "x"
        ],
        "qualifier": "val",
        "expr": {
          "id": 130,
          "kind": "app",
          "opcode": "or",
          "args": [
            {
              "id": 127,
              "kind": "app",
              "opcode": "F",
              "args": [
                {
                  "id": 126,
                  "kind": "name",
                  "name": "x"
                }
              ]
            },
            {
              "id": 129,
              "kind": "app",
              "opcode": "not",
              "args": [
                {
                  "id": 128,
                  "kind": "name",
                  "name": "x"
                }
              ]
            }
          ]
        }
      }
    },
    {
      "id": 136,
      "kind": "def",
      "name": "test_block_and",
      "qualifier": "val",
      "expr": {
        "id": 135,
        "kind": "app",
        "opcode": "andExpr",
        "args": [
          {
            "id": 132,
            "kind": "bool",
            "type": {
              "kind": "bool"
            },
            "value": false
          },
          {
            "id": 133,
            "kind": "bool",
            "type": {
              "kind": "bool"
            },
            "value": true
          },
          {
            "id": 134,
            "kind": "bool",
            "type": {
              "kind": "bool"
            },
            "value": false
          }
        ]
      }
    },
    {
      "id": 141,
      "kind": "def",
      "name": "test_action_and",
      "qualifier": "action",
      "expr": {
        "id": 140,
        "kind": "app",
        "opcode": "andAction",
        "args": [
          {
            "id": 137,
            "kind": "bool",
            "type": {
              "kind": "bool"
            },
            "value": false
          },
          {
            "id": 138,
            "kind": "bool",
            "type": {
              "kind": "bool"
            },
            "value": true
          },
          {
            "id": 139,
            "kind": "bool",
            "type": {
              "kind": "bool"
            },
            "value": false
          }
        ]
      }
    },
    {
      "id": 146,
      "kind": "def",
      "name": "test_block_or",
      "qualifier": "val",
      "expr": {
        "id": 145,
        "kind": "app",
        "opcode": "orExpr",
        "args": [
          {
            "id": 142,
            "kind": "bool",
            "type": {
              "kind": "bool"
            },
            "value": false
          },
          {
            "id": 143,
            "kind": "bool",
            "type": {
              "kind": "bool"
            },
            "value": true
          },
          {
            "id": 144,
            "kind": "bool",
            "type": {
              "kind": "bool"
            },
            "value": false
          }
        ]
      }
    },
    {
      "id": 151,
      "kind": "def",
      "name": "test_action_or",
      "qualifier": "action",
      "expr": {
        "id": 150,
        "kind": "app",
        "opcode": "orAction",
        "args": [
          {
            "id": 147,
            "kind": "bool",
            "type": {
              "kind": "bool"
            },
            "value": false
          },
          {
            "id": 148,
            "kind": "bool",
            "type": {
              "kind": "bool"
            },
            "value": true
          },
          {
            "id": 149,
            "kind": "bool",
            "type": {
              "kind": "bool"
            },
            "value": false
          }
        ]
      }
    },
    {
      "id": 156,
      "kind": "def",
      "name": "test_ite",
      "qualifier": "val",
      "expr": {
        "id": 155,
        "kind": "app",
        "opcode": "ite",
        "args": [
          {
            "id": 152,
            "kind": "bool",
            "type": {
              "kind": "bool"
            },
            "value": true
          },
          {
            "id": 153,
            "kind": "int",
            "type": {
              "kind": "int"
            },
            "value": 1
          },
          {
            "id": 154,
            "kind": "int",
            "type": {
              "kind": "int"
            },
            "value": 0
          }
        ]
      }
    },
    {
      "kind": "var",
      "name": "f1",
      "type": {
        "kind": "fun",
        "arg": {
          "kind": "str"
        },
        "res": {
          "kind": "int"
        }
      },
      "id": 157
    },
    {
      "id": 161,
      "kind": "def",
      "name": "funapp",
      "qualifier": "val",
      "expr": {
        "id": 160,
        "kind": "app",
        "opcode": "of",
        "args": [
          {
            "id": 158,
            "kind": "name",
            "name": "f1"
          },
          {
            "id": 159,
            "kind": "str",
            "type": {
              "kind": "str"
            },
            "value": "a"
          }
        ]
      }
    },
    {
      "id": 163,
      "kind": "def",
      "name": "MyOper",
      "qualifier": "def",
      "expr": {
        "id": 163,
        "kind": "lambda",
        "params": [
          "a",
          "b"
        ],
        "qualifier": "def",
        "expr": {
          "id": 162,
          "kind": "int",
          "type": {
            "kind": "int"
          },
          "value": 1
        }
      }
    },
    {
      "id": 167,
      "kind": "def",
      "name": "oper_app_normal",
      "qualifier": "val",
      "expr": {
        "id": 166,
        "kind": "app",
        "opcode": "MyOper",
        "args": [
          {
            "id": 164,
            "kind": "str",
            "type": {
              "kind": "str"
            },
            "value": "a"
          },
          {
            "id": 165,
            "kind": "int",
            "type": {
              "kind": "int"
            },
            "value": 42
          }
        ]
      }
    },
    {
      "id": 172,
      "kind": "def",
      "name": "oper_app_infix",
      "qualifier": "val",
      "expr": {
        "id": 171,
        "kind": "app",
        "opcode": "MyOper",
        "args": [
          {
            "id": 168,
            "kind": "str",
            "type": {
              "kind": "str"
            },
            "value": "a"
          },
          {
            "id": 169,
            "kind": "int",
            "type": {
              "kind": "int"
            },
            "value": 42
          },
          {
            "id": 170,
            "kind": "bool",
            "type": {
              "kind": "bool"
            },
            "value": true
          }
        ]
      }
    },
    {
      "id": 176,
      "kind": "def",
      "name": "oper_in",
      "qualifier": "val",
      "expr": {
        "id": 175,
        "kind": "app",
        "opcode": "in",
        "args": [
          {
            "id": 173,
            "kind": "int",
            "type": {
              "kind": "int"
            },
            "value": 1
          },
          {
            "id": 174,
            "kind": "app",
            "opcode": "set",
            "args": []
          }
        ]
      }
    },
    {
      "id": 182,
      "kind": "def",
      "name": "S",
      "qualifier": "val",
      "expr": {
        "id": 181,
        "kind": "app",
        "opcode": "set",
        "args": [
          {
            "id": 177,
            "kind": "int",
            "type": {
              "kind": "int"
            },
            "value": 1
          },
          {
            "id": 178,
            "kind": "int",
            "type": {
              "kind": "int"
            },
            "value": 2
          },
          {
            "id": 179,
            "kind": "int",
            "type": {
              "kind": "int"
            },
            "value": 3
          },
          {
            "id": 180,
            "kind": "int",
            "type": {
              "kind": "int"
            },
            "value": 4
          }
        ]
      }
    },
    {
      "id": 189,
      "kind": "def",
      "name": "oper_app_infix1",
      "qualifier": "val",
      "expr": {
        "id": 188,
        "kind": "app",
        "opcode": "filter",
        "args": [
          {
            "id": 183,
            "kind": "name",
            "name": "S"
          },
          {
            "id": 187,
            "kind": "lambda",
            "params": [
              "x"
            ],
            "qualifier": "def",
            "expr": {
              "id": 186,
              "kind": "app",
              "opcode": "igt",
              "args": [
                {
                  "id": 184,
                  "kind": "name",
                  "name": "x"
                },
                {
                  "id": 185,
                  "kind": "int",
                  "type": {
                    "kind": "int"
                  },
                  "value": 10
                }
              ]
            }
          }
        ]
      }
    },
    {
      "id": 196,
      "kind": "def",
      "name": "oper_app_infix2",
      "qualifier": "val",
      "expr": {
        "id": 195,
        "kind": "app",
        "opcode": "filter",
        "args": [
          {
            "id": 190,
            "kind": "name",
            "name": "S"
          },
          {
            "id": 194,
            "kind": "lambda",
            "params": [
              "x"
            ],
            "qualifier": "def",
            "expr": {
              "id": 193,
              "kind": "app",
              "opcode": "igt",
              "args": [
                {
                  "id": 191,
                  "kind": "name",
                  "name": "x"
                },
                {
                  "id": 192,
                  "kind": "int",
                  "type": {
                    "kind": "int"
                  },
                  "value": 10
                }
              ]
            }
          }
        ]
      }
    },
    {
      "id": 203,
      "kind": "def",
      "name": "oper_app_infix3",
      "qualifier": "action",
      "expr": {
        "id": 202,
        "kind": "app",
        "opcode": "guess",
        "args": [
          {
            "id": 197,
            "kind": "name",
            "name": "S"
          },
          {
            "id": 201,
            "kind": "lambda",
            "params": [
              "x"
            ],
            "qualifier": "action",
            "expr": {
              "id": 200,
              "kind": "app",
              "opcode": "igt",
              "args": [
                {
                  "id": 198,
                  "kind": "name",
                  "name": "x"
                },
                {
                  "id": 199,
                  "kind": "int",
                  "type": {
                    "kind": "int"
                  },
                  "value": 10
                }
              ]
            }
          }
        ]
      }
    },
    {
      "id": 208,
      "kind": "def",
      "name": "oper_app_infix4",
      "qualifier": "val",
      "expr": {
        "id": 207,
        "kind": "app",
        "opcode": "filter",
        "args": [
          {
            "id": 204,
            "kind": "name",
            "name": "S"
          },
          {
            "id": 206,
            "kind": "lambda",
            "params": [
              "_",
              "_"
            ],
            "qualifier": "def",
            "expr": {
              "id": 205,
              "kind": "bool",
              "type": {
                "kind": "bool"
              },
              "value": true
            }
          }
        ]
      }
    },
    {
      "id": 215,
      "kind": "def",
      "name": "oper_app_dot1",
      "qualifier": "val",
      "expr": {
        "id": 214,
        "kind": "app",
        "opcode": "filter",
        "args": [
          {
            "id": 209,
            "kind": "name",
            "name": "S"
          },
          {
            "id": 213,
            "kind": "lambda",
            "params": [
              "x"
            ],
            "qualifier": "def",
            "expr": {
              "id": 212,
              "kind": "app",
              "opcode": "igt",
              "args": [
                {
                  "id": 210,
                  "kind": "name",
                  "name": "x"
                },
                {
                  "id": 211,
                  "kind": "int",
                  "type": {
                    "kind": "int"
                  },
                  "value": 10
                }
              ]
            }
          }
        ]
      }
    },
    {
      "id": 222,
      "kind": "def",
      "name": "oper_app_dot2",
      "qualifier": "val",
      "expr": {
        "id": 221,
        "kind": "app",
        "opcode": "filter",
        "args": [
          {
            "id": 216,
            "kind": "name",
            "name": "S"
          },
          {
            "id": 220,
            "kind": "lambda",
            "params": [
              "x"
            ],
            "qualifier": "def",
            "expr": {
              "id": 219,
              "kind": "app",
              "opcode": "igt",
              "args": [
                {
                  "id": 217,
                  "kind": "name",
                  "name": "x"
                },
                {
                  "id": 218,
                  "kind": "int",
                  "type": {
                    "kind": "int"
                  },
                  "value": 10
                }
              ]
            }
          }
        ]
      }
    },
    {
      "id": 229,
      "kind": "def",
      "name": "oper_app_dot3",
      "qualifier": "action",
      "expr": {
        "id": 228,
        "kind": "app",
        "opcode": "guess",
        "args": [
          {
            "id": 223,
            "kind": "name",
            "name": "S"
          },
          {
            "id": 227,
            "kind": "lambda",
            "params": [
              "x"
            ],
            "qualifier": "action",
            "expr": {
              "id": 226,
              "kind": "app",
              "opcode": "igt",
              "args": [
                {
                  "id": 224,
                  "kind": "name",
                  "name": "x"
                },
                {
                  "id": 225,
                  "kind": "int",
                  "type": {
                    "kind": "int"
                  },
                  "value": 10
                }
              ]
            }
          }
        ]
      }
    },
    {
      "id": 234,
      "kind": "def",
      "name": "oper_app_dot4",
      "qualifier": "val",
      "expr": {
        "id": 233,
        "kind": "app",
        "opcode": "filter",
        "args": [
          {
            "id": 230,
            "kind": "name",
            "name": "S"
          },
          {
            "id": 232,
            "kind": "lambda",
            "params": [
              "_",
              "_"
            ],
            "qualifier": "def",
            "expr": {
              "id": 231,
              "kind": "bool",
              "type": {
                "kind": "bool"
              },
              "value": true
            }
          }
        ]
      }
    },
    {
      "id": 241,
      "kind": "def",
      "name": "f",
      "qualifier": "val",
      "expr": {
        "id": 240,
        "kind": "app",
        "opcode": "mapOf",
        "args": [
          {
            "id": 235,
            "kind": "name",
            "name": "S"
          },
          {
            "id": 239,
            "kind": "lambda",
            "params": [
              "x"
            ],
            "qualifier": "def",
            "expr": {
              "id": 238,
              "kind": "app",
              "opcode": "iadd",
              "args": [
                {
                  "id": 236,
                  "kind": "name",
                  "name": "x"
                },
                {
                  "id": 237,
                  "kind": "int",
                  "type": {
                    "kind": "int"
                  },
                  "value": 1
                }
              ]
            }
          }
        ]
      }
    },
    {
      "id": 246,
      "kind": "def",
      "name": "oper_app_dot_non_lambda",
      "qualifier": "val",
      "expr": {
        "id": 245,
        "kind": "app",
        "opcode": "exclude",
        "args": [
          {
            "id": 242,
            "kind": "name",
            "name": "f"
          },
          {
            "id": 243,
            "kind": "int",
            "type": {
              "kind": "int"
            },
            "value": 3
          },
          {
            "id": 244,
            "kind": "int",
            "type": {
              "kind": "int"
            },
            "value": 4
          }
        ]
      }
    },
    {
      "id": 249,
      "kind": "def",
      "name": "one",
      "qualifier": "val",
      "expr": {
        "id": 248,
        "kind": "app",
        "opcode": "head",
        "args": []
      }
    },
    {
      "id": 254,
      "kind": "def",
      "name": "test_tuple",
      "qualifier": "val",
      "expr": {
        "id": 253,
        "kind": "app",
        "opcode": "tuple",
        "args": [
          {
            "id": 250,
            "kind": "int",
            "type": {
              "kind": "int"
            },
            "value": 1
          },
          {
            "id": 251,
            "kind": "int",
            "type": {
              "kind": "int"
            },
            "value": 2
          },
          {
            "id": 252,
            "kind": "int",
            "type": {
              "kind": "int"
            },
            "value": 3
          }
        ]
      }
    },
    {
      "id": 259,
      "kind": "def",
      "name": "test_tuple2",
      "qualifier": "val",
      "expr": {
        "id": 258,
        "kind": "app",
        "opcode": "tup",
        "args": [
          {
            "id": 255,
            "kind": "int",
            "type": {
              "kind": "int"
            },
            "value": 1
          },
          {
            "id": 256,
            "kind": "int",
            "type": {
              "kind": "int"
            },
            "value": 2
          },
          {
            "id": 257,
            "kind": "int",
            "type": {
              "kind": "int"
            },
            "value": 3
          }
        ]
      }
    },
    {
      "id": 264,
      "kind": "def",
      "name": "test_seq",
      "qualifier": "val",
      "expr": {
        "id": 263,
        "kind": "app",
        "opcode": "seq",
        "args": [
          {
            "id": 260,
            "kind": "int",
            "type": {
              "kind": "int"
            },
            "value": 1
          },
          {
            "id": 261,
            "kind": "int",
            "type": {
              "kind": "int"
            },
            "value": 2
          },
          {
            "id": 262,
            "kind": "int",
            "type": {
              "kind": "int"
            },
            "value": 3
          }
        ]
      }
    },
    {
      "id": 269,
      "kind": "def",
      "name": "test_seq2",
      "qualifier": "val",
      "expr": {
        "id": 268,
        "kind": "app",
        "opcode": "seq",
        "args": [
          {
            "id": 265,
            "kind": "int",
            "type": {
              "kind": "int"
            },
            "value": 1
          },
          {
            "id": 266,
            "kind": "int",
            "type": {
              "kind": "int"
            },
            "value": 2
          },
          {
            "id": 267,
            "kind": "int",
            "type": {
              "kind": "int"
            },
            "value": 3
          }
        ]
      }
    },
    {
      "id": 275,
      "kind": "def",
      "name": "test_record",
      "qualifier": "val",
      "expr": {
        "id": 274,
        "kind": "app",
        "opcode": "record",
        "args": [
          {
            "id": 272,
            "kind": "str",
            "value": "name",
            "type": {
              "kind": "str"
            }
          },
          {
            "id": 270,
            "kind": "str",
            "type": {
              "kind": "str"
            },
            "value": "igor"
          },
          {
            "id": 273,
            "kind": "str",
            "value": "year",
            "type": {
              "kind": "str"
            }
          },
          {
            "id": 271,
            "kind": "int",
            "type": {
              "kind": "int"
            },
            "value": 1981
          }
        ]
      }
    },
    {
      "id": 281,
      "kind": "def",
      "name": "test_record2",
      "qualifier": "val",
      "expr": {
        "id": 280,
        "kind": "app",
        "opcode": "rec",
        "args": [
          {
            "id": 276,
            "kind": "str",
            "type": {
              "kind": "str"
            },
            "value": "name"
          },
          {
            "id": 277,
            "kind": "str",
            "type": {
              "kind": "str"
            },
            "value": "igor"
          },
          {
            "id": 278,
            "kind": "str",
            "type": {
              "kind": "str"
            },
            "value": "year"
          },
          {
            "id": 279,
            "kind": "int",
            "type": {
              "kind": "int"
            },
            "value": 1981
          }
        ]
      }
    },
    {
      "id": 286,
      "kind": "def",
      "name": "test_set",
      "qualifier": "val",
      "expr": {
        "id": 285,
        "kind": "app",
        "opcode": "set",
        "args": [
          {
            "id": 282,
            "kind": "int",
            "type": {
              "kind": "int"
            },
            "value": 1
          },
          {
            "id": 283,
            "kind": "int",
            "type": {
              "kind": "int"
            },
            "value": 2
          },
          {
            "id": 284,
            "kind": "int",
            "type": {
              "kind": "int"
            },
            "value": 3
          }
        ]
      }
    },
    {
      "id": 297,
      "kind": "def",
      "name": "rec_field",
      "qualifier": "val",
      "expr": {
        "id": 296,
        "kind": "let",
        "opdef": {
          "id": 292,
          "kind": "def",
          "name": "my_rec",
          "qualifier": "val",
          "expr": {
            "id": 291,
            "kind": "app",
            "opcode": "record",
            "args": [
              {
                "id": 289,
                "kind": "str",
                "value": "a",
                "type": {
                  "kind": "str"
                }
              },
              {
                "id": 287,
                "kind": "int",
                "type": {
                  "kind": "int"
                },
                "value": 1
              },
              {
                "id": 290,
                "kind": "str",
                "value": "b",
                "type": {
                  "kind": "str"
                }
              },
              {
                "id": 288,
                "kind": "str",
                "type": {
                  "kind": "str"
                },
                "value": "foo"
              }
            ]
          }
        },
        "expr": {
          "id": 295,
          "kind": "app",
          "opcode": "field",
          "args": [
            {
              "id": 293,
              "kind": "name",
              "name": "my_rec"
            },
            {
              "id": 294,
              "kind": "str",
              "value": "a"
            }
          ]
        }
      }
    },
    {
      "id": 306,
      "kind": "def",
      "name": "tup_elem",
      "qualifier": "val",
      "expr": {
        "id": 305,
        "kind": "let",
        "opdef": {
          "id": 301,
          "kind": "def",
          "name": "my_tup",
          "qualifier": "val",
          "expr": {
            "id": 300,
            "kind": "app",
            "opcode": "tup",
            "args": [
              {
                "id": 298,
                "kind": "str",
                "type": {
                  "kind": "str"
                },
                "value": "a"
              },
              {
                "id": 299,
                "kind": "int",
                "type": {
                  "kind": "int"
                },
                "value": 3
              }
            ]
          }
        },
        "expr": {
          "id": 304,
          "kind": "app",
          "opcode": "item",
          "args": [
            {
              "id": 302,
              "kind": "name",
              "name": "my_tup"
            },
            {
              "id": 303,
              "kind": "int",
              "value": 2
            }
          ]
        }
      }
    },
    {
      "id": 310,
      "kind": "def",
      "name": "isEmpty",
      "qualifier": "def",
      "expr": {
        "id": 310,
        "kind": "lambda",
        "params": [
          "s"
        ],
        "qualifier": "def",
        "expr": {
          "id": 309,
          "kind": "app",
          "opcode": "eq",
          "args": [
            {
              "id": 307,
              "kind": "name",
              "name": "s"
            },
            {
              "id": 308,
              "kind": "app",
              "opcode": "seq",
              "args": []
            }
          ]
        }
      }
    },
    {
      "id": 314,
      "kind": "def",
      "name": "in_2_empty",
      "qualifier": "val",
      "expr": {
        "id": 313,
        "kind": "app",
        "opcode": "in",
        "args": [
          {
            "id": 311,
            "kind": "int",
            "type": {
              "kind": "int"
            },
            "value": 2
          },
          {
            "id": 312,
            "kind": "app",
            "opcode": "set",
            "args": []
          }
        ]
      }
    },
    {
      "id": 318,
      "kind": "def",
      "name": "notin_2_empty",
      "qualifier": "val",
      "expr": {
        "id": 317,
        "kind": "app",
        "opcode": "notin",
        "args": [
          {
            "id": 315,
            "kind": "int",
            "type": {
              "kind": "int"
            },
            "value": 2
          },
          {
            "id": 316,
            "kind": "app",
            "opcode": "set",
            "args": []
          }
        ]
      }
    },
    {
      "id": 322,
      "kind": "def",
      "name": "subseteq_empty",
      "qualifier": "val",
      "expr": {
        "id": 321,
        "kind": "app",
        "opcode": "subseteq",
        "args": [
          {
            "id": 319,
            "kind": "app",
            "opcode": "set",
            "args": []
          },
          {
            "id": 320,
            "kind": "app",
            "opcode": "set",
            "args": []
          }
        ]
      }
    },
    {
      "id": 328,
      "kind": "module",
      "module": {
        "id": 327,
        "name": "level2",
        "defs": [
          {
            "kind": "var",
            "name": "y",
            "type": {
              "kind": "int"
            },
            "id": 323
          },
          {
            "id": 326,
            "kind": "module",
            "module": {
              "id": 325,
              "name": "level3",
              "defs": [
                {
                  "kind": "var",
                  "name": "z",
                  "type": {
                    "kind": "int"
                  },
                  "id": 324
                }
              ]
            }
          }
        ]
      }
    },
    {
<<<<<<< HEAD
      "id": 332,
      "kind": "assume",
      "name": "positive",
      "assumption": {
        "id": 331,
=======
      "id": 336,
      "kind": "instance",
      "name": "level2instance",
      "protoName": "level2",
      "overrides": [
        [
          "y",
          {
            "id": 335,
            "kind": "name",
            "name": "y"
          }
        ]
      ],
      "identityOverride": false
    },
    {
      "id": 337,
      "kind": "import",
      "name": "level3",
      "path": "level2"
    },
    {
      "id": 341,
      "kind": "def",
      "name": "namespace_test",
      "qualifier": "val",
      "expr": {
        "id": 340,
        "kind": "app",
        "opcode": "iadd",
        "args": [
          {
            "id": 338,
            "kind": "name",
            "name": "level3::z"
          },
          {
            "id": 339,
            "kind": "name",
            "name": "level2instance::level3::z"
          }
        ]
      }
    },
    {
      "kind": "const",
      "name": "N",
      "type": {
        "kind": "int"
      },
      "id": 342
    },
    {
      "id": 346,
      "kind": "assume",
      "name": "positive",
      "assumption": {
        "id": 345,
>>>>>>> 3a38eacf
        "kind": "app",
        "opcode": "igt",
        "args": [
          {
<<<<<<< HEAD
            "id": 329,
=======
            "id": 343,
>>>>>>> 3a38eacf
            "kind": "name",
            "name": "N"
          },
          {
<<<<<<< HEAD
            "id": 330,
=======
            "id": 344,
>>>>>>> 3a38eacf
            "kind": "int",
            "type": {
              "kind": "int"
            },
            "value": 0
          }
        ]
      }
    },
    {
<<<<<<< HEAD
      "id": 336,
      "kind": "assume",
      "name": "_",
      "assumption": {
        "id": 335,
=======
      "id": 350,
      "kind": "assume",
      "name": "_",
      "assumption": {
        "id": 349,
>>>>>>> 3a38eacf
        "kind": "app",
        "opcode": "neq",
        "args": [
          {
<<<<<<< HEAD
            "id": 333,
=======
            "id": 347,
>>>>>>> 3a38eacf
            "kind": "name",
            "name": "N"
          },
          {
<<<<<<< HEAD
            "id": 334,
=======
            "id": 348,
>>>>>>> 3a38eacf
            "kind": "int",
            "type": {
              "kind": "int"
            },
            "value": 0
          }
        ]
      }
    },
    {
<<<<<<< HEAD
      "id": 340,
      "kind": "module",
      "module": {
        "id": 339,
        "name": "M1",
        "defs": [
          {
            "id": 338,
=======
      "id": 354,
      "kind": "module",
      "module": {
        "id": 353,
        "name": "M",
        "defs": [
          {
            "id": 352,
>>>>>>> 3a38eacf
            "kind": "def",
            "name": "foo",
            "qualifier": "val",
            "expr": {
<<<<<<< HEAD
              "id": 337,
              "kind": "int",
              "type": {
                "kind": "int"
              },
              "value": 4
            }
          }
        ]
      }
    },
    {
      "id": 344,
      "kind": "module",
      "module": {
        "id": 343,
        "name": "M2",
        "defs": [
          {
            "id": 342,
            "kind": "def",
            "name": "bar",
            "qualifier": "val",
            "expr": {
              "id": 341,
=======
              "id": 351,
>>>>>>> 3a38eacf
              "kind": "int",
              "type": {
                "kind": "int"
              },
              "value": 4
            }
          }
        ]
      }
    },
    {
<<<<<<< HEAD
      "id": 345,
=======
      "id": 355,
>>>>>>> 3a38eacf
      "kind": "import",
      "name": "foo",
      "path": "M1"
    },
    {
<<<<<<< HEAD
      "id": 346,
=======
      "id": 356,
>>>>>>> 3a38eacf
      "kind": "import",
      "name": "*",
      "path": "M2"
    },
    {
<<<<<<< HEAD
      "id": 347,
=======
      "id": 357,
>>>>>>> 3a38eacf
      "kind": "typedef",
      "name": "INT_SET",
      "type": {
        "kind": "set",
        "elem": {
          "kind": "int"
        }
      }
    },
    {
      "kind": "var",
      "name": "S1",
      "type": {
        "kind": "const",
        "name": "INT_SET"
      },
<<<<<<< HEAD
      "id": 348
    },
    {
      "id": 352,
      "kind": "module",
      "module": {
        "id": 351,
=======
      "id": 358
    },
    {
      "id": 362,
      "kind": "module",
      "module": {
        "id": 361,
>>>>>>> 3a38eacf
        "name": "Proto",
        "defs": [
          {
            "kind": "const",
            "name": "N",
            "type": {
              "kind": "int"
            },
<<<<<<< HEAD
            "id": 349
=======
            "id": 359
>>>>>>> 3a38eacf
          },
          {
            "kind": "var",
            "name": "x",
            "type": {
              "kind": "int"
            },
<<<<<<< HEAD
            "id": 350
          }
        ]
      }
    },
    {
      "id": 355,
=======
            "id": 360
          }
        ]
      }
    },
    {
      "id": 365,
>>>>>>> 3a38eacf
      "kind": "instance",
      "name": "Inst1",
      "protoName": "Proto",
      "overrides": [
        [
          "N",
          {
<<<<<<< HEAD
            "id": 353,
=======
            "id": 363,
>>>>>>> 3a38eacf
            "kind": "name",
            "name": "N"
          }
        ],
        [
          "x",
          {
<<<<<<< HEAD
            "id": 354,
=======
            "id": 364,
>>>>>>> 3a38eacf
            "kind": "name",
            "name": "x"
          }
        ]
      ],
      "identityOverride": false
    },
    {
<<<<<<< HEAD
      "id": 356,
=======
      "id": 366,
>>>>>>> 3a38eacf
      "kind": "instance",
      "name": "Inst2",
      "protoName": "Proto",
      "overrides": [],
      "identityOverride": true
    },
    {
<<<<<<< HEAD
      "id": 357,
=======
      "id": 367,
>>>>>>> 3a38eacf
      "kind": "typedef",
      "name": "ENTRY_TYPE",
      "type": {
        "kind": "union",
        "tag": "tag",
        "records": [
          {
            "tagValue": "Cat",
            "fields": [
              {
                "fieldName": "name",
                "fieldType": {
                  "kind": "str"
                }
              },
              {
                "fieldName": "year",
                "fieldType": {
                  "kind": "int"
                }
              }
            ]
          },
          {
            "tagValue": "Date",
            "fields": [
              {
                "fieldName": "day",
                "fieldType": {
                  "kind": "int"
                }
              },
              {
                "fieldName": "month",
                "fieldType": {
                  "kind": "int"
                }
              },
              {
                "fieldName": "year",
                "fieldType": {
                  "kind": "int"
                }
              }
            ]
          }
        ]
      }
    },
    {
<<<<<<< HEAD
      "id": 374,
=======
      "id": 384,
>>>>>>> 3a38eacf
      "kind": "def",
      "name": "isValid",
      "qualifier": "pred",
      "expr": {
<<<<<<< HEAD
        "id": 374,
=======
        "id": 384,
>>>>>>> 3a38eacf
        "kind": "lambda",
        "params": [
          "entry"
        ],
        "qualifier": "pred",
        "expr": {
<<<<<<< HEAD
          "id": 373,
=======
          "id": 383,
>>>>>>> 3a38eacf
          "kind": "app",
          "opcode": "match",
          "args": [
            {
<<<<<<< HEAD
              "id": 358,
=======
              "id": 368,
>>>>>>> 3a38eacf
              "kind": "name",
              "name": "entry"
            },
            {
<<<<<<< HEAD
              "id": 369,
=======
              "id": 379,
>>>>>>> 3a38eacf
              "kind": "str",
              "value": "Cat",
              "type": {
                "kind": "str"
              }
            },
            {
<<<<<<< HEAD
              "id": 370,
=======
              "id": 380,
>>>>>>> 3a38eacf
              "kind": "lambda",
              "params": [
                "cat"
              ],
              "qualifier": "def",
              "expr": {
<<<<<<< HEAD
                "id": 363,
=======
                "id": 373,
>>>>>>> 3a38eacf
                "kind": "app",
                "opcode": "neq",
                "args": [
                  {
<<<<<<< HEAD
                    "id": 361,
=======
                    "id": 371,
>>>>>>> 3a38eacf
                    "kind": "app",
                    "opcode": "field",
                    "args": [
                      {
<<<<<<< HEAD
                        "id": 359,
=======
                        "id": 369,
>>>>>>> 3a38eacf
                        "kind": "name",
                        "name": "cat"
                      },
                      {
<<<<<<< HEAD
                        "id": 360,
=======
                        "id": 370,
>>>>>>> 3a38eacf
                        "kind": "str",
                        "value": "name"
                      }
                    ]
                  },
                  {
<<<<<<< HEAD
                    "id": 362,
=======
                    "id": 372,
>>>>>>> 3a38eacf
                    "kind": "str",
                    "type": {
                      "kind": "str"
                    },
                    "value": ""
                  }
                ]
              }
            },
            {
<<<<<<< HEAD
              "id": 371,
=======
              "id": 381,
>>>>>>> 3a38eacf
              "kind": "str",
              "value": "Date",
              "type": {
                "kind": "str"
              }
            },
            {
<<<<<<< HEAD
              "id": 372,
=======
              "id": 382,
>>>>>>> 3a38eacf
              "kind": "lambda",
              "params": [
                "date"
              ],
              "qualifier": "def",
              "expr": {
<<<<<<< HEAD
                "id": 368,
=======
                "id": 378,
>>>>>>> 3a38eacf
                "kind": "app",
                "opcode": "igt",
                "args": [
                  {
<<<<<<< HEAD
                    "id": 366,
=======
                    "id": 376,
>>>>>>> 3a38eacf
                    "kind": "app",
                    "opcode": "field",
                    "args": [
                      {
<<<<<<< HEAD
                        "id": 364,
=======
                        "id": 374,
>>>>>>> 3a38eacf
                        "kind": "name",
                        "name": "date"
                      },
                      {
<<<<<<< HEAD
                        "id": 365,
=======
                        "id": 375,
>>>>>>> 3a38eacf
                        "kind": "str",
                        "value": "year"
                      }
                    ]
                  },
                  {
<<<<<<< HEAD
                    "id": 367,
=======
                    "id": 377,
>>>>>>> 3a38eacf
                    "kind": "int",
                    "type": {
                      "kind": "int"
                    },
                    "value": 0
                  }
                ]
              }
            }
          ]
        }
      }
    }
  ]
}<|MERGE_RESOLUTION|>--- conflicted
+++ resolved
@@ -1,3084 +1 @@
-{
-<<<<<<< HEAD
-  "id": 375,
-=======
-  "id": 385,
->>>>>>> 3a38eacf
-  "name": "withConsts",
-  "defs": [
-    {
-      "kind": "const",
-      "name": "N",
-      "type": {
-        "kind": "int"
-      },
-      "id": 1
-    },
-    {
-      "kind": "const",
-      "name": "MySet",
-      "type": {
-        "kind": "set",
-        "elem": {
-          "kind": "int"
-        }
-      },
-      "id": 2
-    },
-    {
-      "kind": "const",
-      "name": "MySeq",
-      "type": {
-        "kind": "seq",
-        "elem": {
-          "kind": "bool"
-        }
-      },
-      "id": 3
-    },
-    {
-      "kind": "const",
-      "name": "MyFun",
-      "type": {
-        "kind": "fun",
-        "arg": {
-          "kind": "int"
-        },
-        "res": {
-          "kind": "str"
-        }
-      },
-      "id": 4
-    },
-    {
-      "kind": "const",
-      "name": "MyFunFun",
-      "type": {
-        "kind": "fun",
-        "arg": {
-          "kind": "fun",
-          "arg": {
-            "kind": "int"
-          },
-          "res": {
-            "kind": "str"
-          }
-        },
-        "res": {
-          "kind": "bool"
-        }
-      },
-      "id": 5
-    },
-    {
-      "kind": "const",
-      "name": "MyOperator",
-      "type": {
-        "kind": "oper",
-        "args": [
-          {
-            "kind": "int"
-          },
-          {
-            "kind": "str"
-          }
-        ],
-        "res": {
-          "kind": "bool"
-        }
-      },
-      "id": 6
-    },
-    {
-      "kind": "const",
-      "name": "MyTuple",
-      "type": {
-        "kind": "tuple",
-        "elems": [
-          {
-            "kind": "int"
-          },
-          {
-            "kind": "bool"
-          },
-          {
-            "kind": "str"
-          }
-        ]
-      },
-      "id": 7
-    },
-    {
-      "kind": "const",
-      "name": "MyRecord",
-      "type": {
-        "kind": "record",
-        "fields": [
-          {
-            "fieldName": "i",
-            "fieldType": {
-              "kind": "int"
-            }
-          },
-          {
-            "fieldName": "b",
-            "fieldType": {
-              "kind": "bool"
-            }
-          },
-          {
-            "fieldName": "s",
-            "fieldType": {
-              "kind": "str"
-            }
-          }
-        ]
-      },
-      "id": 8
-    },
-    {
-      "kind": "const",
-      "name": "MyUnion",
-      "type": {
-        "kind": "union",
-        "tag": "tag",
-        "records": [
-          {
-            "tagValue": "circle",
-            "fields": [
-              {
-                "fieldName": "radius",
-                "fieldType": {
-                  "kind": "int"
-                }
-              }
-            ]
-          },
-          {
-            "tagValue": "rectangle",
-            "fields": [
-              {
-                "fieldName": "width",
-                "fieldType": {
-                  "kind": "int"
-                }
-              },
-              {
-                "fieldName": "height",
-                "fieldType": {
-                  "kind": "int"
-                }
-              }
-            ]
-          },
-          {
-            "tagValue": "dog",
-            "fields": [
-              {
-                "fieldName": "name",
-                "fieldType": {
-                  "kind": "str"
-                }
-              }
-            ]
-          }
-        ]
-      },
-      "id": 9
-    },
-    {
-      "kind": "var",
-      "name": "i",
-      "type": {
-        "kind": "int"
-      },
-      "id": 10
-    },
-    {
-      "kind": "var",
-      "name": "j",
-      "type": {
-        "kind": "bool"
-      },
-      "id": 11
-    },
-    {
-      "id": 15,
-      "kind": "def",
-      "name": "add_1_to_2",
-      "qualifier": "val",
-      "expr": {
-        "id": 14,
-        "kind": "app",
-        "opcode": "iadd",
-        "args": [
-          {
-            "id": 12,
-            "kind": "int",
-            "type": {
-              "kind": "int"
-            },
-            "value": 1
-          },
-          {
-            "id": 13,
-            "kind": "int",
-            "type": {
-              "kind": "int"
-            },
-            "value": 2
-          }
-        ]
-      }
-    },
-    {
-      "id": 19,
-      "kind": "def",
-      "name": "sub_1_to_2",
-      "qualifier": "val",
-      "expr": {
-        "id": 18,
-        "kind": "app",
-        "opcode": "isub",
-        "args": [
-          {
-            "id": 16,
-            "kind": "int",
-            "type": {
-              "kind": "int"
-            },
-            "value": 1
-          },
-          {
-            "id": 17,
-            "kind": "int",
-            "type": {
-              "kind": "int"
-            },
-            "value": 2
-          }
-        ]
-      }
-    },
-    {
-      "id": 23,
-      "kind": "def",
-      "name": "mul_2_to_3",
-      "qualifier": "val",
-      "expr": {
-        "id": 22,
-        "kind": "app",
-        "opcode": "imul",
-        "args": [
-          {
-            "id": 20,
-            "kind": "int",
-            "type": {
-              "kind": "int"
-            },
-            "value": 2
-          },
-          {
-            "id": 21,
-            "kind": "int",
-            "type": {
-              "kind": "int"
-            },
-            "value": 3
-          }
-        ]
-      }
-    },
-    {
-      "id": 27,
-      "kind": "def",
-      "name": "div_2_to_3",
-      "qualifier": "val",
-      "expr": {
-        "id": 26,
-        "kind": "app",
-        "opcode": "idiv",
-        "args": [
-          {
-            "id": 24,
-            "kind": "int",
-            "type": {
-              "kind": "int"
-            },
-            "value": 2
-          },
-          {
-            "id": 25,
-            "kind": "int",
-            "type": {
-              "kind": "int"
-            },
-            "value": 3
-          }
-        ]
-      }
-    },
-    {
-      "id": 31,
-      "kind": "def",
-      "name": "mod_2_to_3",
-      "qualifier": "val",
-      "expr": {
-        "id": 30,
-        "kind": "app",
-        "opcode": "imod",
-        "args": [
-          {
-            "id": 28,
-            "kind": "int",
-            "type": {
-              "kind": "int"
-            },
-            "value": 2
-          },
-          {
-            "id": 29,
-            "kind": "int",
-            "type": {
-              "kind": "int"
-            },
-            "value": 3
-          }
-        ]
-      }
-    },
-    {
-      "id": 35,
-      "kind": "def",
-      "name": "pow_2_to_3",
-      "qualifier": "val",
-      "expr": {
-        "id": 34,
-        "kind": "app",
-        "opcode": "ipow",
-        "args": [
-          {
-            "id": 32,
-            "kind": "int",
-            "type": {
-              "kind": "int"
-            },
-            "value": 2
-          },
-          {
-            "id": 33,
-            "kind": "int",
-            "type": {
-              "kind": "int"
-            },
-            "value": 3
-          }
-        ]
-      }
-    },
-    {
-      "id": 38,
-      "kind": "def",
-      "name": "uminus",
-      "qualifier": "val",
-      "expr": {
-        "id": 37,
-        "kind": "app",
-        "opcode": "iuminus",
-        "args": [
-          {
-            "id": 36,
-            "kind": "int",
-            "type": {
-              "kind": "int"
-            },
-            "value": 100
-          }
-        ]
-      }
-    },
-    {
-      "id": 42,
-      "kind": "def",
-      "name": "gt_2_to_3",
-      "qualifier": "val",
-      "expr": {
-        "id": 41,
-        "kind": "app",
-        "opcode": "igt",
-        "args": [
-          {
-            "id": 39,
-            "kind": "int",
-            "type": {
-              "kind": "int"
-            },
-            "value": 2
-          },
-          {
-            "id": 40,
-            "kind": "int",
-            "type": {
-              "kind": "int"
-            },
-            "value": 3
-          }
-        ]
-      }
-    },
-    {
-      "id": 46,
-      "kind": "def",
-      "name": "ge_2_to_3",
-      "qualifier": "val",
-      "expr": {
-        "id": 45,
-        "kind": "app",
-        "opcode": "igte",
-        "args": [
-          {
-            "id": 43,
-            "kind": "int",
-            "type": {
-              "kind": "int"
-            },
-            "value": 2
-          },
-          {
-            "id": 44,
-            "kind": "int",
-            "type": {
-              "kind": "int"
-            },
-            "value": 3
-          }
-        ]
-      }
-    },
-    {
-      "id": 50,
-      "kind": "def",
-      "name": "lt_2_to_3",
-      "qualifier": "val",
-      "expr": {
-        "id": 49,
-        "kind": "app",
-        "opcode": "ilt",
-        "args": [
-          {
-            "id": 47,
-            "kind": "int",
-            "type": {
-              "kind": "int"
-            },
-            "value": 2
-          },
-          {
-            "id": 48,
-            "kind": "int",
-            "type": {
-              "kind": "int"
-            },
-            "value": 3
-          }
-        ]
-      }
-    },
-    {
-      "id": 54,
-      "kind": "def",
-      "name": "le_2_to_3",
-      "qualifier": "val",
-      "expr": {
-        "id": 53,
-        "kind": "app",
-        "opcode": "ilte",
-        "args": [
-          {
-            "id": 51,
-            "kind": "int",
-            "type": {
-              "kind": "int"
-            },
-            "value": 2
-          },
-          {
-            "id": 52,
-            "kind": "int",
-            "type": {
-              "kind": "int"
-            },
-            "value": 3
-          }
-        ]
-      }
-    },
-    {
-      "id": 58,
-      "kind": "def",
-      "name": "eqeq_2_to_3",
-      "qualifier": "val",
-      "expr": {
-        "id": 57,
-        "kind": "app",
-        "opcode": "eq",
-        "args": [
-          {
-            "id": 55,
-            "kind": "int",
-            "type": {
-              "kind": "int"
-            },
-            "value": 2
-          },
-          {
-            "id": 56,
-            "kind": "int",
-            "type": {
-              "kind": "int"
-            },
-            "value": 3
-          }
-        ]
-      }
-    },
-    {
-      "id": 62,
-      "kind": "def",
-      "name": "ne_2_to_3",
-      "qualifier": "val",
-      "expr": {
-        "id": 61,
-        "kind": "app",
-        "opcode": "neq",
-        "args": [
-          {
-            "id": 59,
-            "kind": "int",
-            "type": {
-              "kind": "int"
-            },
-            "value": 2
-          },
-          {
-            "id": 60,
-            "kind": "int",
-            "type": {
-              "kind": "int"
-            },
-            "value": 3
-          }
-        ]
-      }
-    },
-    {
-      "id": 68,
-      "kind": "def",
-      "name": "VeryTrue",
-      "qualifier": "val",
-      "expr": {
-        "id": 67,
-        "kind": "app",
-        "opcode": "eq",
-        "args": [
-          {
-            "id": 65,
-            "kind": "app",
-            "opcode": "iadd",
-            "args": [
-              {
-                "id": 63,
-                "kind": "int",
-                "type": {
-                  "kind": "int"
-                },
-                "value": 2
-              },
-              {
-                "id": 64,
-                "kind": "int",
-                "type": {
-                  "kind": "int"
-                },
-                "value": 2
-              }
-            ]
-          },
-          {
-            "id": 66,
-            "kind": "int",
-            "type": {
-              "kind": "int"
-            },
-            "value": 4
-          }
-        ]
-      }
-    },
-    {
-      "id": 72,
-      "kind": "def",
-      "name": "withType",
-      "qualifier": "val",
-      "expr": {
-        "id": 71,
-        "kind": "app",
-        "opcode": "set",
-        "args": [
-          {
-            "id": 69,
-            "kind": "int",
-            "type": {
-              "kind": "int"
-            },
-            "value": 1
-          },
-          {
-            "id": 70,
-            "kind": "int",
-            "type": {
-              "kind": "int"
-            },
-            "value": 2
-          }
-        ]
-      },
-      "type": {
-        "kind": "set",
-        "elem": {
-          "kind": "int"
-        }
-      }
-    },
-    {
-      "id": 74,
-      "kind": "def",
-      "name": "withUninterpretedType",
-      "qualifier": "val",
-      "expr": {
-        "id": 73,
-        "kind": "app",
-        "opcode": "set",
-        "args": []
-      },
-      "type": {
-        "kind": "set",
-        "elem": {
-          "kind": "const",
-          "name": "PROC"
-        }
-      }
-    },
-    {
-      "kind": "var",
-      "name": "n",
-      "type": {
-        "kind": "int"
-      },
-      "id": 75
-    },
-    {
-      "id": 79,
-      "kind": "def",
-      "name": "add",
-      "qualifier": "def",
-      "expr": {
-        "id": 79,
-        "kind": "lambda",
-        "params": [
-          "x",
-          "y"
-        ],
-        "qualifier": "def",
-        "expr": {
-          "id": 78,
-          "kind": "app",
-          "opcode": "iadd",
-          "args": [
-            {
-              "id": 76,
-              "kind": "name",
-              "name": "x"
-            },
-            {
-              "id": 77,
-              "kind": "name",
-              "name": "y"
-            }
-          ]
-        }
-      }
-    },
-    {
-      "id": 83,
-      "kind": "def",
-      "name": "P",
-      "qualifier": "pred",
-      "expr": {
-        "id": 83,
-        "kind": "lambda",
-        "params": [
-          "x",
-          "y"
-        ],
-        "qualifier": "pred",
-        "expr": {
-          "id": 82,
-          "kind": "app",
-          "opcode": "igt",
-          "args": [
-            {
-              "id": 80,
-              "kind": "name",
-              "name": "x"
-            },
-            {
-              "id": 81,
-              "kind": "name",
-              "name": "y"
-            }
-          ]
-        }
-      }
-    },
-    {
-      "id": 87,
-      "kind": "def",
-      "name": "A",
-      "qualifier": "action",
-      "expr": {
-        "id": 87,
-        "kind": "lambda",
-        "params": [
-          "x"
-        ],
-        "qualifier": "action",
-        "expr": {
-          "id": 86,
-          "kind": "app",
-          "opcode": "assign",
-          "args": [
-            {
-              "id": 84,
-              "kind": "name",
-              "name": "n"
-            },
-            {
-              "id": 85,
-              "kind": "name",
-              "name": "x"
-            }
-          ]
-        }
-      }
-    },
-    {
-      "id": 90,
-      "kind": "def",
-      "name": "B",
-      "qualifier": "temporal",
-      "expr": {
-        "id": 90,
-        "kind": "lambda",
-        "params": [
-          "x"
-        ],
-        "qualifier": "temporal",
-        "expr": {
-          "id": 89,
-          "kind": "app",
-          "opcode": "not",
-          "args": [
-            {
-              "id": 88,
-              "kind": "name",
-              "name": "x"
-            }
-          ]
-        }
-      }
-    },
-    {
-      "id": 94,
-      "kind": "def",
-      "name": "H",
-      "qualifier": "def",
-      "expr": {
-        "id": 94,
-        "kind": "lambda",
-        "params": [
-          "x",
-          "y"
-        ],
-        "qualifier": "def",
-        "expr": {
-          "id": 93,
-          "kind": "app",
-          "opcode": "iadd",
-          "args": [
-            {
-              "id": 91,
-              "kind": "name",
-              "name": "x"
-            },
-            {
-              "id": 92,
-              "kind": "name",
-              "name": "y"
-            }
-          ]
-        }
-      },
-      "type": {
-        "kind": "oper",
-        "args": [
-          {
-            "kind": "int"
-          },
-          {
-            "kind": "int"
-          }
-        ],
-        "res": {
-          "kind": "int"
-        }
-      }
-    },
-    {
-      "kind": "var",
-      "name": "k",
-      "type": {
-        "kind": "int"
-      },
-      "id": 95
-    },
-    {
-      "id": 99,
-      "kind": "def",
-      "name": "asgn",
-      "qualifier": "action",
-      "expr": {
-        "id": 98,
-        "kind": "app",
-        "opcode": "assign",
-        "args": [
-          {
-            "id": 96,
-            "kind": "name",
-            "name": "k"
-          },
-          {
-            "id": 97,
-            "kind": "int",
-            "type": {
-              "kind": "int"
-            },
-            "value": 3
-          }
-        ]
-      }
-    },
-    {
-      "id": 103,
-      "kind": "def",
-      "name": "test_and",
-      "qualifier": "val",
-      "expr": {
-        "id": 102,
-        "kind": "app",
-        "opcode": "and",
-        "args": [
-          {
-            "id": 100,
-            "kind": "bool",
-            "type": {
-              "kind": "bool"
-            },
-            "value": false
-          },
-          {
-            "id": 101,
-            "kind": "bool",
-            "type": {
-              "kind": "bool"
-            },
-            "value": true
-          }
-        ]
-      }
-    },
-    {
-      "id": 107,
-      "kind": "def",
-      "name": "test_or",
-      "qualifier": "val",
-      "expr": {
-        "id": 106,
-        "kind": "app",
-        "opcode": "or",
-        "args": [
-          {
-            "id": 104,
-            "kind": "bool",
-            "type": {
-              "kind": "bool"
-            },
-            "value": false
-          },
-          {
-            "id": 105,
-            "kind": "bool",
-            "type": {
-              "kind": "bool"
-            },
-            "value": true
-          }
-        ]
-      }
-    },
-    {
-      "id": 111,
-      "kind": "def",
-      "name": "test_implies",
-      "qualifier": "val",
-      "expr": {
-        "id": 110,
-        "kind": "app",
-        "opcode": "implies",
-        "args": [
-          {
-            "id": 108,
-            "kind": "bool",
-            "type": {
-              "kind": "bool"
-            },
-            "value": false
-          },
-          {
-            "id": 109,
-            "kind": "bool",
-            "type": {
-              "kind": "bool"
-            },
-            "value": true
-          }
-        ]
-      }
-    },
-    {
-      "id": 113,
-      "kind": "def",
-      "name": "F",
-      "qualifier": "def",
-      "expr": {
-        "id": 113,
-        "kind": "lambda",
-        "params": [
-          "x"
-        ],
-        "qualifier": "def",
-        "expr": {
-          "id": 112,
-          "kind": "name",
-          "name": "x"
-        }
-      }
-    },
-    {
-      "id": 119,
-      "kind": "def",
-      "name": "G",
-      "qualifier": "val",
-      "expr": {
-        "id": 119,
-        "kind": "lambda",
-        "params": [
-          "x"
-        ],
-        "qualifier": "val",
-        "expr": {
-          "id": 118,
-          "kind": "app",
-          "opcode": "and",
-          "args": [
-            {
-              "id": 115,
-              "kind": "app",
-              "opcode": "F",
-              "args": [
-                {
-                  "id": 114,
-                  "kind": "name",
-                  "name": "x"
-                }
-              ]
-            },
-            {
-              "id": 117,
-              "kind": "app",
-              "opcode": "not",
-              "args": [
-                {
-                  "id": 116,
-                  "kind": "name",
-                  "name": "x"
-                }
-              ]
-            }
-          ]
-        }
-      }
-    },
-    {
-      "id": 125,
-      "kind": "def",
-      "name": "test_and_arg",
-      "qualifier": "val",
-      "expr": {
-        "id": 125,
-        "kind": "lambda",
-        "params": [
-          "x"
-        ],
-        "qualifier": "val",
-        "expr": {
-          "id": 124,
-          "kind": "app",
-          "opcode": "and",
-          "args": [
-            {
-              "id": 121,
-              "kind": "app",
-              "opcode": "F",
-              "args": [
-                {
-                  "id": 120,
-                  "kind": "name",
-                  "name": "x"
-                }
-              ]
-            },
-            {
-              "id": 123,
-              "kind": "app",
-              "opcode": "not",
-              "args": [
-                {
-                  "id": 122,
-                  "kind": "name",
-                  "name": "x"
-                }
-              ]
-            }
-          ]
-        }
-      }
-    },
-    {
-      "id": 131,
-      "kind": "def",
-      "name": "test_or_arg",
-      "qualifier": "val",
-      "expr": {
-        "id": 131,
-        "kind": "lambda",
-        "params": [
-          "x"
-        ],
-        "qualifier": "val",
-        "expr": {
-          "id": 130,
-          "kind": "app",
-          "opcode": "or",
-          "args": [
-            {
-              "id": 127,
-              "kind": "app",
-              "opcode": "F",
-              "args": [
-                {
-                  "id": 126,
-                  "kind": "name",
-                  "name": "x"
-                }
-              ]
-            },
-            {
-              "id": 129,
-              "kind": "app",
-              "opcode": "not",
-              "args": [
-                {
-                  "id": 128,
-                  "kind": "name",
-                  "name": "x"
-                }
-              ]
-            }
-          ]
-        }
-      }
-    },
-    {
-      "id": 136,
-      "kind": "def",
-      "name": "test_block_and",
-      "qualifier": "val",
-      "expr": {
-        "id": 135,
-        "kind": "app",
-        "opcode": "andExpr",
-        "args": [
-          {
-            "id": 132,
-            "kind": "bool",
-            "type": {
-              "kind": "bool"
-            },
-            "value": false
-          },
-          {
-            "id": 133,
-            "kind": "bool",
-            "type": {
-              "kind": "bool"
-            },
-            "value": true
-          },
-          {
-            "id": 134,
-            "kind": "bool",
-            "type": {
-              "kind": "bool"
-            },
-            "value": false
-          }
-        ]
-      }
-    },
-    {
-      "id": 141,
-      "kind": "def",
-      "name": "test_action_and",
-      "qualifier": "action",
-      "expr": {
-        "id": 140,
-        "kind": "app",
-        "opcode": "andAction",
-        "args": [
-          {
-            "id": 137,
-            "kind": "bool",
-            "type": {
-              "kind": "bool"
-            },
-            "value": false
-          },
-          {
-            "id": 138,
-            "kind": "bool",
-            "type": {
-              "kind": "bool"
-            },
-            "value": true
-          },
-          {
-            "id": 139,
-            "kind": "bool",
-            "type": {
-              "kind": "bool"
-            },
-            "value": false
-          }
-        ]
-      }
-    },
-    {
-      "id": 146,
-      "kind": "def",
-      "name": "test_block_or",
-      "qualifier": "val",
-      "expr": {
-        "id": 145,
-        "kind": "app",
-        "opcode": "orExpr",
-        "args": [
-          {
-            "id": 142,
-            "kind": "bool",
-            "type": {
-              "kind": "bool"
-            },
-            "value": false
-          },
-          {
-            "id": 143,
-            "kind": "bool",
-            "type": {
-              "kind": "bool"
-            },
-            "value": true
-          },
-          {
-            "id": 144,
-            "kind": "bool",
-            "type": {
-              "kind": "bool"
-            },
-            "value": false
-          }
-        ]
-      }
-    },
-    {
-      "id": 151,
-      "kind": "def",
-      "name": "test_action_or",
-      "qualifier": "action",
-      "expr": {
-        "id": 150,
-        "kind": "app",
-        "opcode": "orAction",
-        "args": [
-          {
-            "id": 147,
-            "kind": "bool",
-            "type": {
-              "kind": "bool"
-            },
-            "value": false
-          },
-          {
-            "id": 148,
-            "kind": "bool",
-            "type": {
-              "kind": "bool"
-            },
-            "value": true
-          },
-          {
-            "id": 149,
-            "kind": "bool",
-            "type": {
-              "kind": "bool"
-            },
-            "value": false
-          }
-        ]
-      }
-    },
-    {
-      "id": 156,
-      "kind": "def",
-      "name": "test_ite",
-      "qualifier": "val",
-      "expr": {
-        "id": 155,
-        "kind": "app",
-        "opcode": "ite",
-        "args": [
-          {
-            "id": 152,
-            "kind": "bool",
-            "type": {
-              "kind": "bool"
-            },
-            "value": true
-          },
-          {
-            "id": 153,
-            "kind": "int",
-            "type": {
-              "kind": "int"
-            },
-            "value": 1
-          },
-          {
-            "id": 154,
-            "kind": "int",
-            "type": {
-              "kind": "int"
-            },
-            "value": 0
-          }
-        ]
-      }
-    },
-    {
-      "kind": "var",
-      "name": "f1",
-      "type": {
-        "kind": "fun",
-        "arg": {
-          "kind": "str"
-        },
-        "res": {
-          "kind": "int"
-        }
-      },
-      "id": 157
-    },
-    {
-      "id": 161,
-      "kind": "def",
-      "name": "funapp",
-      "qualifier": "val",
-      "expr": {
-        "id": 160,
-        "kind": "app",
-        "opcode": "of",
-        "args": [
-          {
-            "id": 158,
-            "kind": "name",
-            "name": "f1"
-          },
-          {
-            "id": 159,
-            "kind": "str",
-            "type": {
-              "kind": "str"
-            },
-            "value": "a"
-          }
-        ]
-      }
-    },
-    {
-      "id": 163,
-      "kind": "def",
-      "name": "MyOper",
-      "qualifier": "def",
-      "expr": {
-        "id": 163,
-        "kind": "lambda",
-        "params": [
-          "a",
-          "b"
-        ],
-        "qualifier": "def",
-        "expr": {
-          "id": 162,
-          "kind": "int",
-          "type": {
-            "kind": "int"
-          },
-          "value": 1
-        }
-      }
-    },
-    {
-      "id": 167,
-      "kind": "def",
-      "name": "oper_app_normal",
-      "qualifier": "val",
-      "expr": {
-        "id": 166,
-        "kind": "app",
-        "opcode": "MyOper",
-        "args": [
-          {
-            "id": 164,
-            "kind": "str",
-            "type": {
-              "kind": "str"
-            },
-            "value": "a"
-          },
-          {
-            "id": 165,
-            "kind": "int",
-            "type": {
-              "kind": "int"
-            },
-            "value": 42
-          }
-        ]
-      }
-    },
-    {
-      "id": 172,
-      "kind": "def",
-      "name": "oper_app_infix",
-      "qualifier": "val",
-      "expr": {
-        "id": 171,
-        "kind": "app",
-        "opcode": "MyOper",
-        "args": [
-          {
-            "id": 168,
-            "kind": "str",
-            "type": {
-              "kind": "str"
-            },
-            "value": "a"
-          },
-          {
-            "id": 169,
-            "kind": "int",
-            "type": {
-              "kind": "int"
-            },
-            "value": 42
-          },
-          {
-            "id": 170,
-            "kind": "bool",
-            "type": {
-              "kind": "bool"
-            },
-            "value": true
-          }
-        ]
-      }
-    },
-    {
-      "id": 176,
-      "kind": "def",
-      "name": "oper_in",
-      "qualifier": "val",
-      "expr": {
-        "id": 175,
-        "kind": "app",
-        "opcode": "in",
-        "args": [
-          {
-            "id": 173,
-            "kind": "int",
-            "type": {
-              "kind": "int"
-            },
-            "value": 1
-          },
-          {
-            "id": 174,
-            "kind": "app",
-            "opcode": "set",
-            "args": []
-          }
-        ]
-      }
-    },
-    {
-      "id": 182,
-      "kind": "def",
-      "name": "S",
-      "qualifier": "val",
-      "expr": {
-        "id": 181,
-        "kind": "app",
-        "opcode": "set",
-        "args": [
-          {
-            "id": 177,
-            "kind": "int",
-            "type": {
-              "kind": "int"
-            },
-            "value": 1
-          },
-          {
-            "id": 178,
-            "kind": "int",
-            "type": {
-              "kind": "int"
-            },
-            "value": 2
-          },
-          {
-            "id": 179,
-            "kind": "int",
-            "type": {
-              "kind": "int"
-            },
-            "value": 3
-          },
-          {
-            "id": 180,
-            "kind": "int",
-            "type": {
-              "kind": "int"
-            },
-            "value": 4
-          }
-        ]
-      }
-    },
-    {
-      "id": 189,
-      "kind": "def",
-      "name": "oper_app_infix1",
-      "qualifier": "val",
-      "expr": {
-        "id": 188,
-        "kind": "app",
-        "opcode": "filter",
-        "args": [
-          {
-            "id": 183,
-            "kind": "name",
-            "name": "S"
-          },
-          {
-            "id": 187,
-            "kind": "lambda",
-            "params": [
-              "x"
-            ],
-            "qualifier": "def",
-            "expr": {
-              "id": 186,
-              "kind": "app",
-              "opcode": "igt",
-              "args": [
-                {
-                  "id": 184,
-                  "kind": "name",
-                  "name": "x"
-                },
-                {
-                  "id": 185,
-                  "kind": "int",
-                  "type": {
-                    "kind": "int"
-                  },
-                  "value": 10
-                }
-              ]
-            }
-          }
-        ]
-      }
-    },
-    {
-      "id": 196,
-      "kind": "def",
-      "name": "oper_app_infix2",
-      "qualifier": "val",
-      "expr": {
-        "id": 195,
-        "kind": "app",
-        "opcode": "filter",
-        "args": [
-          {
-            "id": 190,
-            "kind": "name",
-            "name": "S"
-          },
-          {
-            "id": 194,
-            "kind": "lambda",
-            "params": [
-              "x"
-            ],
-            "qualifier": "def",
-            "expr": {
-              "id": 193,
-              "kind": "app",
-              "opcode": "igt",
-              "args": [
-                {
-                  "id": 191,
-                  "kind": "name",
-                  "name": "x"
-                },
-                {
-                  "id": 192,
-                  "kind": "int",
-                  "type": {
-                    "kind": "int"
-                  },
-                  "value": 10
-                }
-              ]
-            }
-          }
-        ]
-      }
-    },
-    {
-      "id": 203,
-      "kind": "def",
-      "name": "oper_app_infix3",
-      "qualifier": "action",
-      "expr": {
-        "id": 202,
-        "kind": "app",
-        "opcode": "guess",
-        "args": [
-          {
-            "id": 197,
-            "kind": "name",
-            "name": "S"
-          },
-          {
-            "id": 201,
-            "kind": "lambda",
-            "params": [
-              "x"
-            ],
-            "qualifier": "action",
-            "expr": {
-              "id": 200,
-              "kind": "app",
-              "opcode": "igt",
-              "args": [
-                {
-                  "id": 198,
-                  "kind": "name",
-                  "name": "x"
-                },
-                {
-                  "id": 199,
-                  "kind": "int",
-                  "type": {
-                    "kind": "int"
-                  },
-                  "value": 10
-                }
-              ]
-            }
-          }
-        ]
-      }
-    },
-    {
-      "id": 208,
-      "kind": "def",
-      "name": "oper_app_infix4",
-      "qualifier": "val",
-      "expr": {
-        "id": 207,
-        "kind": "app",
-        "opcode": "filter",
-        "args": [
-          {
-            "id": 204,
-            "kind": "name",
-            "name": "S"
-          },
-          {
-            "id": 206,
-            "kind": "lambda",
-            "params": [
-              "_",
-              "_"
-            ],
-            "qualifier": "def",
-            "expr": {
-              "id": 205,
-              "kind": "bool",
-              "type": {
-                "kind": "bool"
-              },
-              "value": true
-            }
-          }
-        ]
-      }
-    },
-    {
-      "id": 215,
-      "kind": "def",
-      "name": "oper_app_dot1",
-      "qualifier": "val",
-      "expr": {
-        "id": 214,
-        "kind": "app",
-        "opcode": "filter",
-        "args": [
-          {
-            "id": 209,
-            "kind": "name",
-            "name": "S"
-          },
-          {
-            "id": 213,
-            "kind": "lambda",
-            "params": [
-              "x"
-            ],
-            "qualifier": "def",
-            "expr": {
-              "id": 212,
-              "kind": "app",
-              "opcode": "igt",
-              "args": [
-                {
-                  "id": 210,
-                  "kind": "name",
-                  "name": "x"
-                },
-                {
-                  "id": 211,
-                  "kind": "int",
-                  "type": {
-                    "kind": "int"
-                  },
-                  "value": 10
-                }
-              ]
-            }
-          }
-        ]
-      }
-    },
-    {
-      "id": 222,
-      "kind": "def",
-      "name": "oper_app_dot2",
-      "qualifier": "val",
-      "expr": {
-        "id": 221,
-        "kind": "app",
-        "opcode": "filter",
-        "args": [
-          {
-            "id": 216,
-            "kind": "name",
-            "name": "S"
-          },
-          {
-            "id": 220,
-            "kind": "lambda",
-            "params": [
-              "x"
-            ],
-            "qualifier": "def",
-            "expr": {
-              "id": 219,
-              "kind": "app",
-              "opcode": "igt",
-              "args": [
-                {
-                  "id": 217,
-                  "kind": "name",
-                  "name": "x"
-                },
-                {
-                  "id": 218,
-                  "kind": "int",
-                  "type": {
-                    "kind": "int"
-                  },
-                  "value": 10
-                }
-              ]
-            }
-          }
-        ]
-      }
-    },
-    {
-      "id": 229,
-      "kind": "def",
-      "name": "oper_app_dot3",
-      "qualifier": "action",
-      "expr": {
-        "id": 228,
-        "kind": "app",
-        "opcode": "guess",
-        "args": [
-          {
-            "id": 223,
-            "kind": "name",
-            "name": "S"
-          },
-          {
-            "id": 227,
-            "kind": "lambda",
-            "params": [
-              "x"
-            ],
-            "qualifier": "action",
-            "expr": {
-              "id": 226,
-              "kind": "app",
-              "opcode": "igt",
-              "args": [
-                {
-                  "id": 224,
-                  "kind": "name",
-                  "name": "x"
-                },
-                {
-                  "id": 225,
-                  "kind": "int",
-                  "type": {
-                    "kind": "int"
-                  },
-                  "value": 10
-                }
-              ]
-            }
-          }
-        ]
-      }
-    },
-    {
-      "id": 234,
-      "kind": "def",
-      "name": "oper_app_dot4",
-      "qualifier": "val",
-      "expr": {
-        "id": 233,
-        "kind": "app",
-        "opcode": "filter",
-        "args": [
-          {
-            "id": 230,
-            "kind": "name",
-            "name": "S"
-          },
-          {
-            "id": 232,
-            "kind": "lambda",
-            "params": [
-              "_",
-              "_"
-            ],
-            "qualifier": "def",
-            "expr": {
-              "id": 231,
-              "kind": "bool",
-              "type": {
-                "kind": "bool"
-              },
-              "value": true
-            }
-          }
-        ]
-      }
-    },
-    {
-      "id": 241,
-      "kind": "def",
-      "name": "f",
-      "qualifier": "val",
-      "expr": {
-        "id": 240,
-        "kind": "app",
-        "opcode": "mapOf",
-        "args": [
-          {
-            "id": 235,
-            "kind": "name",
-            "name": "S"
-          },
-          {
-            "id": 239,
-            "kind": "lambda",
-            "params": [
-              "x"
-            ],
-            "qualifier": "def",
-            "expr": {
-              "id": 238,
-              "kind": "app",
-              "opcode": "iadd",
-              "args": [
-                {
-                  "id": 236,
-                  "kind": "name",
-                  "name": "x"
-                },
-                {
-                  "id": 237,
-                  "kind": "int",
-                  "type": {
-                    "kind": "int"
-                  },
-                  "value": 1
-                }
-              ]
-            }
-          }
-        ]
-      }
-    },
-    {
-      "id": 246,
-      "kind": "def",
-      "name": "oper_app_dot_non_lambda",
-      "qualifier": "val",
-      "expr": {
-        "id": 245,
-        "kind": "app",
-        "opcode": "exclude",
-        "args": [
-          {
-            "id": 242,
-            "kind": "name",
-            "name": "f"
-          },
-          {
-            "id": 243,
-            "kind": "int",
-            "type": {
-              "kind": "int"
-            },
-            "value": 3
-          },
-          {
-            "id": 244,
-            "kind": "int",
-            "type": {
-              "kind": "int"
-            },
-            "value": 4
-          }
-        ]
-      }
-    },
-    {
-      "id": 249,
-      "kind": "def",
-      "name": "one",
-      "qualifier": "val",
-      "expr": {
-        "id": 248,
-        "kind": "app",
-        "opcode": "head",
-        "args": []
-      }
-    },
-    {
-      "id": 254,
-      "kind": "def",
-      "name": "test_tuple",
-      "qualifier": "val",
-      "expr": {
-        "id": 253,
-        "kind": "app",
-        "opcode": "tuple",
-        "args": [
-          {
-            "id": 250,
-            "kind": "int",
-            "type": {
-              "kind": "int"
-            },
-            "value": 1
-          },
-          {
-            "id": 251,
-            "kind": "int",
-            "type": {
-              "kind": "int"
-            },
-            "value": 2
-          },
-          {
-            "id": 252,
-            "kind": "int",
-            "type": {
-              "kind": "int"
-            },
-            "value": 3
-          }
-        ]
-      }
-    },
-    {
-      "id": 259,
-      "kind": "def",
-      "name": "test_tuple2",
-      "qualifier": "val",
-      "expr": {
-        "id": 258,
-        "kind": "app",
-        "opcode": "tup",
-        "args": [
-          {
-            "id": 255,
-            "kind": "int",
-            "type": {
-              "kind": "int"
-            },
-            "value": 1
-          },
-          {
-            "id": 256,
-            "kind": "int",
-            "type": {
-              "kind": "int"
-            },
-            "value": 2
-          },
-          {
-            "id": 257,
-            "kind": "int",
-            "type": {
-              "kind": "int"
-            },
-            "value": 3
-          }
-        ]
-      }
-    },
-    {
-      "id": 264,
-      "kind": "def",
-      "name": "test_seq",
-      "qualifier": "val",
-      "expr": {
-        "id": 263,
-        "kind": "app",
-        "opcode": "seq",
-        "args": [
-          {
-            "id": 260,
-            "kind": "int",
-            "type": {
-              "kind": "int"
-            },
-            "value": 1
-          },
-          {
-            "id": 261,
-            "kind": "int",
-            "type": {
-              "kind": "int"
-            },
-            "value": 2
-          },
-          {
-            "id": 262,
-            "kind": "int",
-            "type": {
-              "kind": "int"
-            },
-            "value": 3
-          }
-        ]
-      }
-    },
-    {
-      "id": 269,
-      "kind": "def",
-      "name": "test_seq2",
-      "qualifier": "val",
-      "expr": {
-        "id": 268,
-        "kind": "app",
-        "opcode": "seq",
-        "args": [
-          {
-            "id": 265,
-            "kind": "int",
-            "type": {
-              "kind": "int"
-            },
-            "value": 1
-          },
-          {
-            "id": 266,
-            "kind": "int",
-            "type": {
-              "kind": "int"
-            },
-            "value": 2
-          },
-          {
-            "id": 267,
-            "kind": "int",
-            "type": {
-              "kind": "int"
-            },
-            "value": 3
-          }
-        ]
-      }
-    },
-    {
-      "id": 275,
-      "kind": "def",
-      "name": "test_record",
-      "qualifier": "val",
-      "expr": {
-        "id": 274,
-        "kind": "app",
-        "opcode": "record",
-        "args": [
-          {
-            "id": 272,
-            "kind": "str",
-            "value": "name",
-            "type": {
-              "kind": "str"
-            }
-          },
-          {
-            "id": 270,
-            "kind": "str",
-            "type": {
-              "kind": "str"
-            },
-            "value": "igor"
-          },
-          {
-            "id": 273,
-            "kind": "str",
-            "value": "year",
-            "type": {
-              "kind": "str"
-            }
-          },
-          {
-            "id": 271,
-            "kind": "int",
-            "type": {
-              "kind": "int"
-            },
-            "value": 1981
-          }
-        ]
-      }
-    },
-    {
-      "id": 281,
-      "kind": "def",
-      "name": "test_record2",
-      "qualifier": "val",
-      "expr": {
-        "id": 280,
-        "kind": "app",
-        "opcode": "rec",
-        "args": [
-          {
-            "id": 276,
-            "kind": "str",
-            "type": {
-              "kind": "str"
-            },
-            "value": "name"
-          },
-          {
-            "id": 277,
-            "kind": "str",
-            "type": {
-              "kind": "str"
-            },
-            "value": "igor"
-          },
-          {
-            "id": 278,
-            "kind": "str",
-            "type": {
-              "kind": "str"
-            },
-            "value": "year"
-          },
-          {
-            "id": 279,
-            "kind": "int",
-            "type": {
-              "kind": "int"
-            },
-            "value": 1981
-          }
-        ]
-      }
-    },
-    {
-      "id": 286,
-      "kind": "def",
-      "name": "test_set",
-      "qualifier": "val",
-      "expr": {
-        "id": 285,
-        "kind": "app",
-        "opcode": "set",
-        "args": [
-          {
-            "id": 282,
-            "kind": "int",
-            "type": {
-              "kind": "int"
-            },
-            "value": 1
-          },
-          {
-            "id": 283,
-            "kind": "int",
-            "type": {
-              "kind": "int"
-            },
-            "value": 2
-          },
-          {
-            "id": 284,
-            "kind": "int",
-            "type": {
-              "kind": "int"
-            },
-            "value": 3
-          }
-        ]
-      }
-    },
-    {
-      "id": 297,
-      "kind": "def",
-      "name": "rec_field",
-      "qualifier": "val",
-      "expr": {
-        "id": 296,
-        "kind": "let",
-        "opdef": {
-          "id": 292,
-          "kind": "def",
-          "name": "my_rec",
-          "qualifier": "val",
-          "expr": {
-            "id": 291,
-            "kind": "app",
-            "opcode": "record",
-            "args": [
-              {
-                "id": 289,
-                "kind": "str",
-                "value": "a",
-                "type": {
-                  "kind": "str"
-                }
-              },
-              {
-                "id": 287,
-                "kind": "int",
-                "type": {
-                  "kind": "int"
-                },
-                "value": 1
-              },
-              {
-                "id": 290,
-                "kind": "str",
-                "value": "b",
-                "type": {
-                  "kind": "str"
-                }
-              },
-              {
-                "id": 288,
-                "kind": "str",
-                "type": {
-                  "kind": "str"
-                },
-                "value": "foo"
-              }
-            ]
-          }
-        },
-        "expr": {
-          "id": 295,
-          "kind": "app",
-          "opcode": "field",
-          "args": [
-            {
-              "id": 293,
-              "kind": "name",
-              "name": "my_rec"
-            },
-            {
-              "id": 294,
-              "kind": "str",
-              "value": "a"
-            }
-          ]
-        }
-      }
-    },
-    {
-      "id": 306,
-      "kind": "def",
-      "name": "tup_elem",
-      "qualifier": "val",
-      "expr": {
-        "id": 305,
-        "kind": "let",
-        "opdef": {
-          "id": 301,
-          "kind": "def",
-          "name": "my_tup",
-          "qualifier": "val",
-          "expr": {
-            "id": 300,
-            "kind": "app",
-            "opcode": "tup",
-            "args": [
-              {
-                "id": 298,
-                "kind": "str",
-                "type": {
-                  "kind": "str"
-                },
-                "value": "a"
-              },
-              {
-                "id": 299,
-                "kind": "int",
-                "type": {
-                  "kind": "int"
-                },
-                "value": 3
-              }
-            ]
-          }
-        },
-        "expr": {
-          "id": 304,
-          "kind": "app",
-          "opcode": "item",
-          "args": [
-            {
-              "id": 302,
-              "kind": "name",
-              "name": "my_tup"
-            },
-            {
-              "id": 303,
-              "kind": "int",
-              "value": 2
-            }
-          ]
-        }
-      }
-    },
-    {
-      "id": 310,
-      "kind": "def",
-      "name": "isEmpty",
-      "qualifier": "def",
-      "expr": {
-        "id": 310,
-        "kind": "lambda",
-        "params": [
-          "s"
-        ],
-        "qualifier": "def",
-        "expr": {
-          "id": 309,
-          "kind": "app",
-          "opcode": "eq",
-          "args": [
-            {
-              "id": 307,
-              "kind": "name",
-              "name": "s"
-            },
-            {
-              "id": 308,
-              "kind": "app",
-              "opcode": "seq",
-              "args": []
-            }
-          ]
-        }
-      }
-    },
-    {
-      "id": 314,
-      "kind": "def",
-      "name": "in_2_empty",
-      "qualifier": "val",
-      "expr": {
-        "id": 313,
-        "kind": "app",
-        "opcode": "in",
-        "args": [
-          {
-            "id": 311,
-            "kind": "int",
-            "type": {
-              "kind": "int"
-            },
-            "value": 2
-          },
-          {
-            "id": 312,
-            "kind": "app",
-            "opcode": "set",
-            "args": []
-          }
-        ]
-      }
-    },
-    {
-      "id": 318,
-      "kind": "def",
-      "name": "notin_2_empty",
-      "qualifier": "val",
-      "expr": {
-        "id": 317,
-        "kind": "app",
-        "opcode": "notin",
-        "args": [
-          {
-            "id": 315,
-            "kind": "int",
-            "type": {
-              "kind": "int"
-            },
-            "value": 2
-          },
-          {
-            "id": 316,
-            "kind": "app",
-            "opcode": "set",
-            "args": []
-          }
-        ]
-      }
-    },
-    {
-      "id": 322,
-      "kind": "def",
-      "name": "subseteq_empty",
-      "qualifier": "val",
-      "expr": {
-        "id": 321,
-        "kind": "app",
-        "opcode": "subseteq",
-        "args": [
-          {
-            "id": 319,
-            "kind": "app",
-            "opcode": "set",
-            "args": []
-          },
-          {
-            "id": 320,
-            "kind": "app",
-            "opcode": "set",
-            "args": []
-          }
-        ]
-      }
-    },
-    {
-      "id": 328,
-      "kind": "module",
-      "module": {
-        "id": 327,
-        "name": "level2",
-        "defs": [
-          {
-            "kind": "var",
-            "name": "y",
-            "type": {
-              "kind": "int"
-            },
-            "id": 323
-          },
-          {
-            "id": 326,
-            "kind": "module",
-            "module": {
-              "id": 325,
-              "name": "level3",
-              "defs": [
-                {
-                  "kind": "var",
-                  "name": "z",
-                  "type": {
-                    "kind": "int"
-                  },
-                  "id": 324
-                }
-              ]
-            }
-          }
-        ]
-      }
-    },
-    {
-<<<<<<< HEAD
-      "id": 332,
-      "kind": "assume",
-      "name": "positive",
-      "assumption": {
-        "id": 331,
-=======
-      "id": 336,
-      "kind": "instance",
-      "name": "level2instance",
-      "protoName": "level2",
-      "overrides": [
-        [
-          "y",
-          {
-            "id": 335,
-            "kind": "name",
-            "name": "y"
-          }
-        ]
-      ],
-      "identityOverride": false
-    },
-    {
-      "id": 337,
-      "kind": "import",
-      "name": "level3",
-      "path": "level2"
-    },
-    {
-      "id": 341,
-      "kind": "def",
-      "name": "namespace_test",
-      "qualifier": "val",
-      "expr": {
-        "id": 340,
-        "kind": "app",
-        "opcode": "iadd",
-        "args": [
-          {
-            "id": 338,
-            "kind": "name",
-            "name": "level3::z"
-          },
-          {
-            "id": 339,
-            "kind": "name",
-            "name": "level2instance::level3::z"
-          }
-        ]
-      }
-    },
-    {
-      "kind": "const",
-      "name": "N",
-      "type": {
-        "kind": "int"
-      },
-      "id": 342
-    },
-    {
-      "id": 346,
-      "kind": "assume",
-      "name": "positive",
-      "assumption": {
-        "id": 345,
->>>>>>> 3a38eacf
-        "kind": "app",
-        "opcode": "igt",
-        "args": [
-          {
-<<<<<<< HEAD
-            "id": 329,
-=======
-            "id": 343,
->>>>>>> 3a38eacf
-            "kind": "name",
-            "name": "N"
-          },
-          {
-<<<<<<< HEAD
-            "id": 330,
-=======
-            "id": 344,
->>>>>>> 3a38eacf
-            "kind": "int",
-            "type": {
-              "kind": "int"
-            },
-            "value": 0
-          }
-        ]
-      }
-    },
-    {
-<<<<<<< HEAD
-      "id": 336,
-      "kind": "assume",
-      "name": "_",
-      "assumption": {
-        "id": 335,
-=======
-      "id": 350,
-      "kind": "assume",
-      "name": "_",
-      "assumption": {
-        "id": 349,
->>>>>>> 3a38eacf
-        "kind": "app",
-        "opcode": "neq",
-        "args": [
-          {
-<<<<<<< HEAD
-            "id": 333,
-=======
-            "id": 347,
->>>>>>> 3a38eacf
-            "kind": "name",
-            "name": "N"
-          },
-          {
-<<<<<<< HEAD
-            "id": 334,
-=======
-            "id": 348,
->>>>>>> 3a38eacf
-            "kind": "int",
-            "type": {
-              "kind": "int"
-            },
-            "value": 0
-          }
-        ]
-      }
-    },
-    {
-<<<<<<< HEAD
-      "id": 340,
-      "kind": "module",
-      "module": {
-        "id": 339,
-        "name": "M1",
-        "defs": [
-          {
-            "id": 338,
-=======
-      "id": 354,
-      "kind": "module",
-      "module": {
-        "id": 353,
-        "name": "M",
-        "defs": [
-          {
-            "id": 352,
->>>>>>> 3a38eacf
-            "kind": "def",
-            "name": "foo",
-            "qualifier": "val",
-            "expr": {
-<<<<<<< HEAD
-              "id": 337,
-              "kind": "int",
-              "type": {
-                "kind": "int"
-              },
-              "value": 4
-            }
-          }
-        ]
-      }
-    },
-    {
-      "id": 344,
-      "kind": "module",
-      "module": {
-        "id": 343,
-        "name": "M2",
-        "defs": [
-          {
-            "id": 342,
-            "kind": "def",
-            "name": "bar",
-            "qualifier": "val",
-            "expr": {
-              "id": 341,
-=======
-              "id": 351,
->>>>>>> 3a38eacf
-              "kind": "int",
-              "type": {
-                "kind": "int"
-              },
-              "value": 4
-            }
-          }
-        ]
-      }
-    },
-    {
-<<<<<<< HEAD
-      "id": 345,
-=======
-      "id": 355,
->>>>>>> 3a38eacf
-      "kind": "import",
-      "name": "foo",
-      "path": "M1"
-    },
-    {
-<<<<<<< HEAD
-      "id": 346,
-=======
-      "id": 356,
->>>>>>> 3a38eacf
-      "kind": "import",
-      "name": "*",
-      "path": "M2"
-    },
-    {
-<<<<<<< HEAD
-      "id": 347,
-=======
-      "id": 357,
->>>>>>> 3a38eacf
-      "kind": "typedef",
-      "name": "INT_SET",
-      "type": {
-        "kind": "set",
-        "elem": {
-          "kind": "int"
-        }
-      }
-    },
-    {
-      "kind": "var",
-      "name": "S1",
-      "type": {
-        "kind": "const",
-        "name": "INT_SET"
-      },
-<<<<<<< HEAD
-      "id": 348
-    },
-    {
-      "id": 352,
-      "kind": "module",
-      "module": {
-        "id": 351,
-=======
-      "id": 358
-    },
-    {
-      "id": 362,
-      "kind": "module",
-      "module": {
-        "id": 361,
->>>>>>> 3a38eacf
-        "name": "Proto",
-        "defs": [
-          {
-            "kind": "const",
-            "name": "N",
-            "type": {
-              "kind": "int"
-            },
-<<<<<<< HEAD
-            "id": 349
-=======
-            "id": 359
->>>>>>> 3a38eacf
-          },
-          {
-            "kind": "var",
-            "name": "x",
-            "type": {
-              "kind": "int"
-            },
-<<<<<<< HEAD
-            "id": 350
-          }
-        ]
-      }
-    },
-    {
-      "id": 355,
-=======
-            "id": 360
-          }
-        ]
-      }
-    },
-    {
-      "id": 365,
->>>>>>> 3a38eacf
-      "kind": "instance",
-      "name": "Inst1",
-      "protoName": "Proto",
-      "overrides": [
-        [
-          "N",
-          {
-<<<<<<< HEAD
-            "id": 353,
-=======
-            "id": 363,
->>>>>>> 3a38eacf
-            "kind": "name",
-            "name": "N"
-          }
-        ],
-        [
-          "x",
-          {
-<<<<<<< HEAD
-            "id": 354,
-=======
-            "id": 364,
->>>>>>> 3a38eacf
-            "kind": "name",
-            "name": "x"
-          }
-        ]
-      ],
-      "identityOverride": false
-    },
-    {
-<<<<<<< HEAD
-      "id": 356,
-=======
-      "id": 366,
->>>>>>> 3a38eacf
-      "kind": "instance",
-      "name": "Inst2",
-      "protoName": "Proto",
-      "overrides": [],
-      "identityOverride": true
-    },
-    {
-<<<<<<< HEAD
-      "id": 357,
-=======
-      "id": 367,
->>>>>>> 3a38eacf
-      "kind": "typedef",
-      "name": "ENTRY_TYPE",
-      "type": {
-        "kind": "union",
-        "tag": "tag",
-        "records": [
-          {
-            "tagValue": "Cat",
-            "fields": [
-              {
-                "fieldName": "name",
-                "fieldType": {
-                  "kind": "str"
-                }
-              },
-              {
-                "fieldName": "year",
-                "fieldType": {
-                  "kind": "int"
-                }
-              }
-            ]
-          },
-          {
-            "tagValue": "Date",
-            "fields": [
-              {
-                "fieldName": "day",
-                "fieldType": {
-                  "kind": "int"
-                }
-              },
-              {
-                "fieldName": "month",
-                "fieldType": {
-                  "kind": "int"
-                }
-              },
-              {
-                "fieldName": "year",
-                "fieldType": {
-                  "kind": "int"
-                }
-              }
-            ]
-          }
-        ]
-      }
-    },
-    {
-<<<<<<< HEAD
-      "id": 374,
-=======
-      "id": 384,
->>>>>>> 3a38eacf
-      "kind": "def",
-      "name": "isValid",
-      "qualifier": "pred",
-      "expr": {
-<<<<<<< HEAD
-        "id": 374,
-=======
-        "id": 384,
->>>>>>> 3a38eacf
-        "kind": "lambda",
-        "params": [
-          "entry"
-        ],
-        "qualifier": "pred",
-        "expr": {
-<<<<<<< HEAD
-          "id": 373,
-=======
-          "id": 383,
->>>>>>> 3a38eacf
-          "kind": "app",
-          "opcode": "match",
-          "args": [
-            {
-<<<<<<< HEAD
-              "id": 358,
-=======
-              "id": 368,
->>>>>>> 3a38eacf
-              "kind": "name",
-              "name": "entry"
-            },
-            {
-<<<<<<< HEAD
-              "id": 369,
-=======
-              "id": 379,
->>>>>>> 3a38eacf
-              "kind": "str",
-              "value": "Cat",
-              "type": {
-                "kind": "str"
-              }
-            },
-            {
-<<<<<<< HEAD
-              "id": 370,
-=======
-              "id": 380,
->>>>>>> 3a38eacf
-              "kind": "lambda",
-              "params": [
-                "cat"
-              ],
-              "qualifier": "def",
-              "expr": {
-<<<<<<< HEAD
-                "id": 363,
-=======
-                "id": 373,
->>>>>>> 3a38eacf
-                "kind": "app",
-                "opcode": "neq",
-                "args": [
-                  {
-<<<<<<< HEAD
-                    "id": 361,
-=======
-                    "id": 371,
->>>>>>> 3a38eacf
-                    "kind": "app",
-                    "opcode": "field",
-                    "args": [
-                      {
-<<<<<<< HEAD
-                        "id": 359,
-=======
-                        "id": 369,
->>>>>>> 3a38eacf
-                        "kind": "name",
-                        "name": "cat"
-                      },
-                      {
-<<<<<<< HEAD
-                        "id": 360,
-=======
-                        "id": 370,
->>>>>>> 3a38eacf
-                        "kind": "str",
-                        "value": "name"
-                      }
-                    ]
-                  },
-                  {
-<<<<<<< HEAD
-                    "id": 362,
-=======
-                    "id": 372,
->>>>>>> 3a38eacf
-                    "kind": "str",
-                    "type": {
-                      "kind": "str"
-                    },
-                    "value": ""
-                  }
-                ]
-              }
-            },
-            {
-<<<<<<< HEAD
-              "id": 371,
-=======
-              "id": 381,
->>>>>>> 3a38eacf
-              "kind": "str",
-              "value": "Date",
-              "type": {
-                "kind": "str"
-              }
-            },
-            {
-<<<<<<< HEAD
-              "id": 372,
-=======
-              "id": 382,
->>>>>>> 3a38eacf
-              "kind": "lambda",
-              "params": [
-                "date"
-              ],
-              "qualifier": "def",
-              "expr": {
-<<<<<<< HEAD
-                "id": 368,
-=======
-                "id": 378,
->>>>>>> 3a38eacf
-                "kind": "app",
-                "opcode": "igt",
-                "args": [
-                  {
-<<<<<<< HEAD
-                    "id": 366,
-=======
-                    "id": 376,
->>>>>>> 3a38eacf
-                    "kind": "app",
-                    "opcode": "field",
-                    "args": [
-                      {
-<<<<<<< HEAD
-                        "id": 364,
-=======
-                        "id": 374,
->>>>>>> 3a38eacf
-                        "kind": "name",
-                        "name": "date"
-                      },
-                      {
-<<<<<<< HEAD
-                        "id": 365,
-=======
-                        "id": 375,
->>>>>>> 3a38eacf
-                        "kind": "str",
-                        "value": "year"
-                      }
-                    ]
-                  },
-                  {
-<<<<<<< HEAD
-                    "id": 367,
-=======
-                    "id": 377,
->>>>>>> 3a38eacf
-                    "kind": "int",
-                    "type": {
-                      "kind": "int"
-                    },
-                    "value": 0
-                  }
-                ]
-              }
-            }
-          ]
-        }
-      }
-    }
-  ]
-}+{"status":"parsed","warnings":[],"module":{"id":382,"name":"withConsts","defs":[{"kind":"const","name":"N","type":{"kind":"int"},"id":1},{"kind":"const","name":"MySet","type":{"kind":"set","elem":{"kind":"int"}},"id":2},{"kind":"const","name":"MySeq","type":{"kind":"seq","elem":{"kind":"bool"}},"id":3},{"kind":"const","name":"MyFun","type":{"kind":"fun","arg":{"kind":"int"},"res":{"kind":"str"}},"id":4},{"kind":"const","name":"MyFunFun","type":{"kind":"fun","arg":{"kind":"fun","arg":{"kind":"int"},"res":{"kind":"str"}},"res":{"kind":"bool"}},"id":5},{"kind":"const","name":"MyOperator","type":{"kind":"oper","args":[{"kind":"int"},{"kind":"str"}],"res":{"kind":"bool"}},"id":6},{"kind":"const","name":"MyTuple","type":{"kind":"tuple","elems":[{"kind":"int"},{"kind":"bool"},{"kind":"str"}]},"id":7},{"kind":"const","name":"MyRecord","type":{"kind":"record","fields":[{"fieldName":"i","fieldType":{"kind":"int"}},{"fieldName":"b","fieldType":{"kind":"bool"}},{"fieldName":"s","fieldType":{"kind":"str"}}]},"id":8},{"kind":"const","name":"MyUnion","type":{"kind":"union","tag":"tag","records":[{"tagValue":"circle","fields":[{"fieldName":"radius","fieldType":{"kind":"int"}}]},{"tagValue":"rectangle","fields":[{"fieldName":"width","fieldType":{"kind":"int"}},{"fieldName":"height","fieldType":{"kind":"int"}}]},{"tagValue":"dog","fields":[{"fieldName":"name","fieldType":{"kind":"str"}}]}]},"id":9},{"kind":"var","name":"i","type":{"kind":"int"},"id":10},{"kind":"var","name":"j","type":{"kind":"bool"},"id":11},{"id":15,"kind":"def","name":"add_1_to_2","qualifier":"val","expr":{"id":14,"kind":"app","opcode":"iadd","args":[{"id":12,"kind":"int","type":{"kind":"int"},"value":1},{"id":13,"kind":"int","type":{"kind":"int"},"value":2}]}},{"id":19,"kind":"def","name":"sub_1_to_2","qualifier":"val","expr":{"id":18,"kind":"app","opcode":"isub","args":[{"id":16,"kind":"int","type":{"kind":"int"},"value":1},{"id":17,"kind":"int","type":{"kind":"int"},"value":2}]}},{"id":23,"kind":"def","name":"mul_2_to_3","qualifier":"val","expr":{"id":22,"kind":"app","opcode":"imul","args":[{"id":20,"kind":"int","type":{"kind":"int"},"value":2},{"id":21,"kind":"int","type":{"kind":"int"},"value":3}]}},{"id":27,"kind":"def","name":"div_2_to_3","qualifier":"val","expr":{"id":26,"kind":"app","opcode":"idiv","args":[{"id":24,"kind":"int","type":{"kind":"int"},"value":2},{"id":25,"kind":"int","type":{"kind":"int"},"value":3}]}},{"id":31,"kind":"def","name":"mod_2_to_3","qualifier":"val","expr":{"id":30,"kind":"app","opcode":"imod","args":[{"id":28,"kind":"int","type":{"kind":"int"},"value":2},{"id":29,"kind":"int","type":{"kind":"int"},"value":3}]}},{"id":35,"kind":"def","name":"pow_2_to_3","qualifier":"val","expr":{"id":34,"kind":"app","opcode":"ipow","args":[{"id":32,"kind":"int","type":{"kind":"int"},"value":2},{"id":33,"kind":"int","type":{"kind":"int"},"value":3}]}},{"id":38,"kind":"def","name":"uminus","qualifier":"val","expr":{"id":37,"kind":"app","opcode":"iuminus","args":[{"id":36,"kind":"int","type":{"kind":"int"},"value":100}]}},{"id":42,"kind":"def","name":"gt_2_to_3","qualifier":"val","expr":{"id":41,"kind":"app","opcode":"igt","args":[{"id":39,"kind":"int","type":{"kind":"int"},"value":2},{"id":40,"kind":"int","type":{"kind":"int"},"value":3}]}},{"id":46,"kind":"def","name":"ge_2_to_3","qualifier":"val","expr":{"id":45,"kind":"app","opcode":"igte","args":[{"id":43,"kind":"int","type":{"kind":"int"},"value":2},{"id":44,"kind":"int","type":{"kind":"int"},"value":3}]}},{"id":50,"kind":"def","name":"lt_2_to_3","qualifier":"val","expr":{"id":49,"kind":"app","opcode":"ilt","args":[{"id":47,"kind":"int","type":{"kind":"int"},"value":2},{"id":48,"kind":"int","type":{"kind":"int"},"value":3}]}},{"id":54,"kind":"def","name":"le_2_to_3","qualifier":"val","expr":{"id":53,"kind":"app","opcode":"ilte","args":[{"id":51,"kind":"int","type":{"kind":"int"},"value":2},{"id":52,"kind":"int","type":{"kind":"int"},"value":3}]}},{"id":58,"kind":"def","name":"eqeq_2_to_3","qualifier":"val","expr":{"id":57,"kind":"app","opcode":"eq","args":[{"id":55,"kind":"int","type":{"kind":"int"},"value":2},{"id":56,"kind":"int","type":{"kind":"int"},"value":3}]}},{"id":62,"kind":"def","name":"ne_2_to_3","qualifier":"val","expr":{"id":61,"kind":"app","opcode":"neq","args":[{"id":59,"kind":"int","type":{"kind":"int"},"value":2},{"id":60,"kind":"int","type":{"kind":"int"},"value":3}]}},{"id":68,"kind":"def","name":"VeryTrue","qualifier":"val","expr":{"id":67,"kind":"app","opcode":"eq","args":[{"id":65,"kind":"app","opcode":"iadd","args":[{"id":63,"kind":"int","type":{"kind":"int"},"value":2},{"id":64,"kind":"int","type":{"kind":"int"},"value":2}]},{"id":66,"kind":"int","type":{"kind":"int"},"value":4}]}},{"id":72,"kind":"def","name":"withType","qualifier":"val","expr":{"id":71,"kind":"app","opcode":"set","args":[{"id":69,"kind":"int","type":{"kind":"int"},"value":1},{"id":70,"kind":"int","type":{"kind":"int"},"value":2}]},"type":{"kind":"set","elem":{"kind":"int"}}},{"id":74,"kind":"def","name":"withUninterpretedType","qualifier":"val","expr":{"id":73,"kind":"app","opcode":"set","args":[]},"type":{"kind":"set","elem":{"kind":"const","name":"PROC"}}},{"kind":"var","name":"n","type":{"kind":"int"},"id":75},{"id":79,"kind":"def","name":"add","qualifier":"def","expr":{"id":79,"kind":"lambda","params":["x","y"],"qualifier":"def","expr":{"id":78,"kind":"app","opcode":"iadd","args":[{"id":76,"kind":"name","name":"x"},{"id":77,"kind":"name","name":"y"}]}}},{"id":83,"kind":"def","name":"P","qualifier":"pred","expr":{"id":83,"kind":"lambda","params":["x","y"],"qualifier":"pred","expr":{"id":82,"kind":"app","opcode":"igt","args":[{"id":80,"kind":"name","name":"x"},{"id":81,"kind":"name","name":"y"}]}}},{"id":87,"kind":"def","name":"A","qualifier":"action","expr":{"id":87,"kind":"lambda","params":["x"],"qualifier":"action","expr":{"id":86,"kind":"app","opcode":"assign","args":[{"id":84,"kind":"name","name":"n"},{"id":85,"kind":"name","name":"x"}]}}},{"id":90,"kind":"def","name":"B","qualifier":"temporal","expr":{"id":90,"kind":"lambda","params":["x"],"qualifier":"temporal","expr":{"id":89,"kind":"app","opcode":"not","args":[{"id":88,"kind":"name","name":"x"}]}}},{"id":94,"kind":"def","name":"H","qualifier":"def","expr":{"id":94,"kind":"lambda","params":["x","y"],"qualifier":"def","expr":{"id":93,"kind":"app","opcode":"iadd","args":[{"id":91,"kind":"name","name":"x"},{"id":92,"kind":"name","name":"y"}]}},"type":{"kind":"oper","args":[{"kind":"int"},{"kind":"int"}],"res":{"kind":"int"}}},{"kind":"var","name":"k","type":{"kind":"int"},"id":95},{"id":99,"kind":"def","name":"asgn","qualifier":"action","expr":{"id":98,"kind":"app","opcode":"assign","args":[{"id":96,"kind":"name","name":"k"},{"id":97,"kind":"int","type":{"kind":"int"},"value":3}]}},{"id":103,"kind":"def","name":"test_and","qualifier":"val","expr":{"id":102,"kind":"app","opcode":"and","args":[{"id":100,"kind":"bool","type":{"kind":"bool"},"value":false},{"id":101,"kind":"bool","type":{"kind":"bool"},"value":true}]}},{"id":107,"kind":"def","name":"test_or","qualifier":"val","expr":{"id":106,"kind":"app","opcode":"or","args":[{"id":104,"kind":"bool","type":{"kind":"bool"},"value":false},{"id":105,"kind":"bool","type":{"kind":"bool"},"value":true}]}},{"id":111,"kind":"def","name":"test_implies","qualifier":"val","expr":{"id":110,"kind":"app","opcode":"implies","args":[{"id":108,"kind":"bool","type":{"kind":"bool"},"value":false},{"id":109,"kind":"bool","type":{"kind":"bool"},"value":true}]}},{"id":113,"kind":"def","name":"F","qualifier":"def","expr":{"id":113,"kind":"lambda","params":["x"],"qualifier":"def","expr":{"id":112,"kind":"name","name":"x"}}},{"id":119,"kind":"def","name":"G","qualifier":"val","expr":{"id":119,"kind":"lambda","params":["x"],"qualifier":"val","expr":{"id":118,"kind":"app","opcode":"and","args":[{"id":115,"kind":"app","opcode":"F","args":[{"id":114,"kind":"name","name":"x"}]},{"id":117,"kind":"app","opcode":"not","args":[{"id":116,"kind":"name","name":"x"}]}]}}},{"id":125,"kind":"def","name":"test_and_arg","qualifier":"val","expr":{"id":125,"kind":"lambda","params":["x"],"qualifier":"val","expr":{"id":124,"kind":"app","opcode":"and","args":[{"id":121,"kind":"app","opcode":"F","args":[{"id":120,"kind":"name","name":"x"}]},{"id":123,"kind":"app","opcode":"not","args":[{"id":122,"kind":"name","name":"x"}]}]}}},{"id":131,"kind":"def","name":"test_or_arg","qualifier":"val","expr":{"id":131,"kind":"lambda","params":["x"],"qualifier":"val","expr":{"id":130,"kind":"app","opcode":"or","args":[{"id":127,"kind":"app","opcode":"F","args":[{"id":126,"kind":"name","name":"x"}]},{"id":129,"kind":"app","opcode":"not","args":[{"id":128,"kind":"name","name":"x"}]}]}}},{"id":136,"kind":"def","name":"test_block_and","qualifier":"val","expr":{"id":135,"kind":"app","opcode":"andExpr","args":[{"id":132,"kind":"bool","type":{"kind":"bool"},"value":false},{"id":133,"kind":"bool","type":{"kind":"bool"},"value":true},{"id":134,"kind":"bool","type":{"kind":"bool"},"value":false}]}},{"id":141,"kind":"def","name":"test_action_and","qualifier":"action","expr":{"id":140,"kind":"app","opcode":"andAction","args":[{"id":137,"kind":"bool","type":{"kind":"bool"},"value":false},{"id":138,"kind":"bool","type":{"kind":"bool"},"value":true},{"id":139,"kind":"bool","type":{"kind":"bool"},"value":false}]}},{"id":146,"kind":"def","name":"test_block_or","qualifier":"val","expr":{"id":145,"kind":"app","opcode":"orExpr","args":[{"id":142,"kind":"bool","type":{"kind":"bool"},"value":false},{"id":143,"kind":"bool","type":{"kind":"bool"},"value":true},{"id":144,"kind":"bool","type":{"kind":"bool"},"value":false}]}},{"id":151,"kind":"def","name":"test_action_or","qualifier":"action","expr":{"id":150,"kind":"app","opcode":"orAction","args":[{"id":147,"kind":"bool","type":{"kind":"bool"},"value":false},{"id":148,"kind":"bool","type":{"kind":"bool"},"value":true},{"id":149,"kind":"bool","type":{"kind":"bool"},"value":false}]}},{"id":156,"kind":"def","name":"test_ite","qualifier":"val","expr":{"id":155,"kind":"app","opcode":"ite","args":[{"id":152,"kind":"bool","type":{"kind":"bool"},"value":true},{"id":153,"kind":"int","type":{"kind":"int"},"value":1},{"id":154,"kind":"int","type":{"kind":"int"},"value":0}]}},{"kind":"var","name":"f1","type":{"kind":"fun","arg":{"kind":"str"},"res":{"kind":"int"}},"id":157},{"id":161,"kind":"def","name":"funapp","qualifier":"val","expr":{"id":160,"kind":"app","opcode":"of","args":[{"id":158,"kind":"name","name":"f1"},{"id":159,"kind":"str","type":{"kind":"str"},"value":"a"}]}},{"id":163,"kind":"def","name":"MyOper","qualifier":"def","expr":{"id":163,"kind":"lambda","params":["a","b"],"qualifier":"def","expr":{"id":162,"kind":"int","type":{"kind":"int"},"value":1}}},{"id":167,"kind":"def","name":"oper_app_normal","qualifier":"val","expr":{"id":166,"kind":"app","opcode":"MyOper","args":[{"id":164,"kind":"str","type":{"kind":"str"},"value":"a"},{"id":165,"kind":"int","type":{"kind":"int"},"value":42}]}},{"id":172,"kind":"def","name":"oper_app_infix","qualifier":"val","expr":{"id":171,"kind":"app","opcode":"MyOper","args":[{"id":168,"kind":"str","type":{"kind":"str"},"value":"a"},{"id":169,"kind":"int","type":{"kind":"int"},"value":42},{"id":170,"kind":"bool","type":{"kind":"bool"},"value":true}]}},{"id":176,"kind":"def","name":"oper_in","qualifier":"val","expr":{"id":175,"kind":"app","opcode":"in","args":[{"id":173,"kind":"int","type":{"kind":"int"},"value":1},{"id":174,"kind":"app","opcode":"set","args":[]}]}},{"id":182,"kind":"def","name":"S","qualifier":"val","expr":{"id":181,"kind":"app","opcode":"set","args":[{"id":177,"kind":"int","type":{"kind":"int"},"value":1},{"id":178,"kind":"int","type":{"kind":"int"},"value":2},{"id":179,"kind":"int","type":{"kind":"int"},"value":3},{"id":180,"kind":"int","type":{"kind":"int"},"value":4}]}},{"id":189,"kind":"def","name":"oper_app_infix1","qualifier":"val","expr":{"id":188,"kind":"app","opcode":"filter","args":[{"id":183,"kind":"name","name":"S"},{"id":187,"kind":"lambda","params":["x"],"qualifier":"def","expr":{"id":186,"kind":"app","opcode":"igt","args":[{"id":184,"kind":"name","name":"x"},{"id":185,"kind":"int","type":{"kind":"int"},"value":10}]}}]}},{"id":196,"kind":"def","name":"oper_app_infix2","qualifier":"val","expr":{"id":195,"kind":"app","opcode":"filter","args":[{"id":190,"kind":"name","name":"S"},{"id":194,"kind":"lambda","params":["x"],"qualifier":"def","expr":{"id":193,"kind":"app","opcode":"igt","args":[{"id":191,"kind":"name","name":"x"},{"id":192,"kind":"int","type":{"kind":"int"},"value":10}]}}]}},{"id":203,"kind":"def","name":"oper_app_infix3","qualifier":"action","expr":{"id":202,"kind":"app","opcode":"guess","args":[{"id":197,"kind":"name","name":"S"},{"id":201,"kind":"lambda","params":["x"],"qualifier":"action","expr":{"id":200,"kind":"app","opcode":"igt","args":[{"id":198,"kind":"name","name":"x"},{"id":199,"kind":"int","type":{"kind":"int"},"value":10}]}}]}},{"id":208,"kind":"def","name":"oper_app_infix4","qualifier":"val","expr":{"id":207,"kind":"app","opcode":"filter","args":[{"id":204,"kind":"name","name":"S"},{"id":206,"kind":"lambda","params":["_","_"],"qualifier":"def","expr":{"id":205,"kind":"bool","type":{"kind":"bool"},"value":true}}]}},{"id":215,"kind":"def","name":"oper_app_dot1","qualifier":"val","expr":{"id":214,"kind":"app","opcode":"filter","args":[{"id":209,"kind":"name","name":"S"},{"id":213,"kind":"lambda","params":["x"],"qualifier":"def","expr":{"id":212,"kind":"app","opcode":"igt","args":[{"id":210,"kind":"name","name":"x"},{"id":211,"kind":"int","type":{"kind":"int"},"value":10}]}}]}},{"id":222,"kind":"def","name":"oper_app_dot2","qualifier":"val","expr":{"id":221,"kind":"app","opcode":"filter","args":[{"id":216,"kind":"name","name":"S"},{"id":220,"kind":"lambda","params":["x"],"qualifier":"def","expr":{"id":219,"kind":"app","opcode":"igt","args":[{"id":217,"kind":"name","name":"x"},{"id":218,"kind":"int","type":{"kind":"int"},"value":10}]}}]}},{"id":229,"kind":"def","name":"oper_app_dot3","qualifier":"action","expr":{"id":228,"kind":"app","opcode":"guess","args":[{"id":223,"kind":"name","name":"S"},{"id":227,"kind":"lambda","params":["x"],"qualifier":"action","expr":{"id":226,"kind":"app","opcode":"igt","args":[{"id":224,"kind":"name","name":"x"},{"id":225,"kind":"int","type":{"kind":"int"},"value":10}]}}]}},{"id":234,"kind":"def","name":"oper_app_dot4","qualifier":"val","expr":{"id":233,"kind":"app","opcode":"filter","args":[{"id":230,"kind":"name","name":"S"},{"id":232,"kind":"lambda","params":["_","_"],"qualifier":"def","expr":{"id":231,"kind":"bool","type":{"kind":"bool"},"value":true}}]}},{"id":241,"kind":"def","name":"f","qualifier":"val","expr":{"id":240,"kind":"app","opcode":"mapOf","args":[{"id":235,"kind":"name","name":"S"},{"id":239,"kind":"lambda","params":["x"],"qualifier":"def","expr":{"id":238,"kind":"app","opcode":"iadd","args":[{"id":236,"kind":"name","name":"x"},{"id":237,"kind":"int","type":{"kind":"int"},"value":1}]}}]}},{"id":246,"kind":"def","name":"oper_app_dot_non_lambda","qualifier":"val","expr":{"id":245,"kind":"app","opcode":"exclude","args":[{"id":242,"kind":"name","name":"f"},{"id":243,"kind":"int","type":{"kind":"int"},"value":3},{"id":244,"kind":"int","type":{"kind":"int"},"value":4}]}},{"id":249,"kind":"def","name":"one","qualifier":"val","expr":{"id":248,"kind":"app","opcode":"head","args":[]}},{"id":254,"kind":"def","name":"test_tuple","qualifier":"val","expr":{"id":253,"kind":"app","opcode":"tuple","args":[{"id":250,"kind":"int","type":{"kind":"int"},"value":1},{"id":251,"kind":"int","type":{"kind":"int"},"value":2},{"id":252,"kind":"int","type":{"kind":"int"},"value":3}]}},{"id":259,"kind":"def","name":"test_tuple2","qualifier":"val","expr":{"id":258,"kind":"app","opcode":"tup","args":[{"id":255,"kind":"int","type":{"kind":"int"},"value":1},{"id":256,"kind":"int","type":{"kind":"int"},"value":2},{"id":257,"kind":"int","type":{"kind":"int"},"value":3}]}},{"id":264,"kind":"def","name":"test_seq","qualifier":"val","expr":{"id":263,"kind":"app","opcode":"seq","args":[{"id":260,"kind":"int","type":{"kind":"int"},"value":1},{"id":261,"kind":"int","type":{"kind":"int"},"value":2},{"id":262,"kind":"int","type":{"kind":"int"},"value":3}]}},{"id":269,"kind":"def","name":"test_seq2","qualifier":"val","expr":{"id":268,"kind":"app","opcode":"seq","args":[{"id":265,"kind":"int","type":{"kind":"int"},"value":1},{"id":266,"kind":"int","type":{"kind":"int"},"value":2},{"id":267,"kind":"int","type":{"kind":"int"},"value":3}]}},{"id":275,"kind":"def","name":"test_record","qualifier":"val","expr":{"id":274,"kind":"app","opcode":"record","args":[{"id":272,"kind":"str","value":"name","type":{"kind":"str"}},{"id":270,"kind":"str","type":{"kind":"str"},"value":"igor"},{"id":273,"kind":"str","value":"year","type":{"kind":"str"}},{"id":271,"kind":"int","type":{"kind":"int"},"value":1981}]}},{"id":281,"kind":"def","name":"test_record2","qualifier":"val","expr":{"id":280,"kind":"app","opcode":"rec","args":[{"id":276,"kind":"str","type":{"kind":"str"},"value":"name"},{"id":277,"kind":"str","type":{"kind":"str"},"value":"igor"},{"id":278,"kind":"str","type":{"kind":"str"},"value":"year"},{"id":279,"kind":"int","type":{"kind":"int"},"value":1981}]}},{"id":286,"kind":"def","name":"test_set","qualifier":"val","expr":{"id":285,"kind":"app","opcode":"set","args":[{"id":282,"kind":"int","type":{"kind":"int"},"value":1},{"id":283,"kind":"int","type":{"kind":"int"},"value":2},{"id":284,"kind":"int","type":{"kind":"int"},"value":3}]}},{"id":297,"kind":"def","name":"rec_field","qualifier":"val","expr":{"id":296,"kind":"let","opdef":{"id":292,"kind":"def","name":"my_rec","qualifier":"val","expr":{"id":291,"kind":"app","opcode":"record","args":[{"id":289,"kind":"str","value":"a","type":{"kind":"str"}},{"id":287,"kind":"int","type":{"kind":"int"},"value":1},{"id":290,"kind":"str","value":"b","type":{"kind":"str"}},{"id":288,"kind":"str","type":{"kind":"str"},"value":"foo"}]}},"expr":{"id":295,"kind":"app","opcode":"field","args":[{"id":293,"kind":"name","name":"my_rec"},{"id":294,"kind":"str","value":"a"}]}}},{"id":306,"kind":"def","name":"tup_elem","qualifier":"val","expr":{"id":305,"kind":"let","opdef":{"id":301,"kind":"def","name":"my_tup","qualifier":"val","expr":{"id":300,"kind":"app","opcode":"tup","args":[{"id":298,"kind":"str","type":{"kind":"str"},"value":"a"},{"id":299,"kind":"int","type":{"kind":"int"},"value":3}]}},"expr":{"id":304,"kind":"app","opcode":"item","args":[{"id":302,"kind":"name","name":"my_tup"},{"id":303,"kind":"int","value":2}]}}},{"id":310,"kind":"def","name":"isEmpty","qualifier":"def","expr":{"id":310,"kind":"lambda","params":["s"],"qualifier":"def","expr":{"id":309,"kind":"app","opcode":"eq","args":[{"id":307,"kind":"name","name":"s"},{"id":308,"kind":"app","opcode":"seq","args":[]}]}}},{"id":314,"kind":"def","name":"in_2_empty","qualifier":"val","expr":{"id":313,"kind":"app","opcode":"in","args":[{"id":311,"kind":"int","type":{"kind":"int"},"value":2},{"id":312,"kind":"app","opcode":"set","args":[]}]}},{"id":318,"kind":"def","name":"notin_2_empty","qualifier":"val","expr":{"id":317,"kind":"app","opcode":"notin","args":[{"id":315,"kind":"int","type":{"kind":"int"},"value":2},{"id":316,"kind":"app","opcode":"set","args":[]}]}},{"id":322,"kind":"def","name":"subseteq_empty","qualifier":"val","expr":{"id":321,"kind":"app","opcode":"subseteq","args":[{"id":319,"kind":"app","opcode":"set","args":[]},{"id":320,"kind":"app","opcode":"set","args":[]}]}},{"id":328,"kind":"module","module":{"id":327,"name":"level2","defs":[{"kind":"var","name":"y","type":{"kind":"int"},"id":323},{"id":326,"kind":"module","module":{"id":325,"name":"level3","defs":[{"kind":"var","name":"z","type":{"kind":"int"},"id":324}]}}]}},{"id":330,"kind":"instance","name":"level2instance","protoName":"level2","overrides":[["y",{"id":329,"kind":"name","name":"y"}]],"identityOverride":false},{"id":331,"kind":"import","name":"level3","path":"level2"},{"id":335,"kind":"def","name":"namespace_test","qualifier":"val","expr":{"id":334,"kind":"app","opcode":"iadd","args":[{"id":332,"kind":"name","name":"level3::z"},{"id":333,"kind":"name","name":"level2instance::level3::z"}]}},{"id":339,"kind":"assume","name":"positive","assumption":{"id":338,"kind":"app","opcode":"igt","args":[{"id":336,"kind":"name","name":"N"},{"id":337,"kind":"int","type":{"kind":"int"},"value":0}]}},{"id":343,"kind":"assume","name":"_","assumption":{"id":342,"kind":"app","opcode":"neq","args":[{"id":340,"kind":"name","name":"N"},{"id":341,"kind":"int","type":{"kind":"int"},"value":0}]}},{"id":347,"kind":"module","module":{"id":346,"name":"M1","defs":[{"id":345,"kind":"def","name":"foo","qualifier":"val","expr":{"id":344,"kind":"int","type":{"kind":"int"},"value":4}}]}},{"id":351,"kind":"module","module":{"id":350,"name":"M2","defs":[{"id":349,"kind":"def","name":"bar","qualifier":"val","expr":{"id":348,"kind":"int","type":{"kind":"int"},"value":4}}]}},{"id":352,"kind":"import","name":"foo","path":"M1"},{"id":353,"kind":"import","name":"*","path":"M2"},{"id":354,"kind":"typedef","name":"INT_SET","type":{"kind":"set","elem":{"kind":"int"}}},{"kind":"var","name":"S1","type":{"kind":"const","name":"INT_SET"},"id":355},{"id":359,"kind":"module","module":{"id":358,"name":"Proto","defs":[{"kind":"const","name":"N","type":{"kind":"int"},"id":356},{"kind":"var","name":"x","type":{"kind":"int"},"id":357}]}},{"id":362,"kind":"instance","name":"Inst1","protoName":"Proto","overrides":[["N",{"id":360,"kind":"name","name":"N"}],["x",{"id":361,"kind":"name","name":"x"}]],"identityOverride":false},{"id":363,"kind":"instance","name":"Inst2","protoName":"Proto","overrides":[],"identityOverride":true},{"id":364,"kind":"typedef","name":"ENTRY_TYPE","type":{"kind":"union","tag":"tag","records":[{"tagValue":"Cat","fields":[{"fieldName":"name","fieldType":{"kind":"str"}},{"fieldName":"year","fieldType":{"kind":"int"}}]},{"tagValue":"Date","fields":[{"fieldName":"day","fieldType":{"kind":"int"}},{"fieldName":"month","fieldType":{"kind":"int"}},{"fieldName":"year","fieldType":{"kind":"int"}}]}]}},{"id":381,"kind":"def","name":"isValid","qualifier":"pred","expr":{"id":381,"kind":"lambda","params":["entry"],"qualifier":"pred","expr":{"id":380,"kind":"app","opcode":"match","args":[{"id":365,"kind":"name","name":"entry"},{"id":376,"kind":"str","value":"Cat","type":{"kind":"str"}},{"id":377,"kind":"lambda","params":["cat"],"qualifier":"def","expr":{"id":370,"kind":"app","opcode":"neq","args":[{"id":368,"kind":"app","opcode":"field","args":[{"id":366,"kind":"name","name":"cat"},{"id":367,"kind":"str","value":"name"}]},{"id":369,"kind":"str","type":{"kind":"str"},"value":""}]}},{"id":378,"kind":"str","value":"Date","type":{"kind":"str"}},{"id":379,"kind":"lambda","params":["date"],"qualifier":"def","expr":{"id":375,"kind":"app","opcode":"igt","args":[{"id":373,"kind":"app","opcode":"field","args":[{"id":371,"kind":"name","name":"date"},{"id":372,"kind":"str","value":"year"}]},{"id":374,"kind":"int","type":{"kind":"int"},"value":0}]}}]}}}]}}