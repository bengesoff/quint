import { describe, it } from 'mocha'
import { assert } from 'chai'
<<<<<<< HEAD
import { solveConstraint, unify, typeNames } from '../../src/types/constraintSolver'
=======
import { solveConstraint, Constraint, unify } from '../../src/types/constraintSolver'
>>>>>>> b2daa846
import { parseTypeOrThrow } from '../../src/types/parser'
import { Constraint } from '../../src/types/base'

describe('solveConstraint', () => {
  it('solves simple equality', () => {
    const constraint: Constraint = {
      kind: 'eq',
      types: [
        parseTypeOrThrow('a'),
        parseTypeOrThrow('int'),
      ],
      sourceId: 1n,
    }

    const result = solveConstraint(constraint)

    assert.isTrue(result.isRight())
    result.map(subs => assert.sameDeepMembers(subs, [
      { name: 'a', value: parseTypeOrThrow('int') },
    ]))
  })

  it('solves conjunctions', () => {
    const constraint1: Constraint = {
      kind: 'eq',
      types: [
        parseTypeOrThrow('a'),
        parseTypeOrThrow('int'),
      ],
      sourceId: 1n,
    }

    const constraint2: Constraint = {
      kind: 'eq',
      types: [
        parseTypeOrThrow('b'),
        parseTypeOrThrow('a'),
      ],
      sourceId: 2n,
    }

    const constraint: Constraint = {
      kind: 'conjunction',
      constraints: [constraint1, constraint2],
      sourceId: 3n,
    }

    const result = solveConstraint(constraint)

    assert.isTrue(result.isRight())
    result.map(subs => assert.sameDeepMembers(subs, [
      { name: 'a', value: parseTypeOrThrow('int') },
      { name: 'b', value: parseTypeOrThrow('int') },
    ]))
  })

  it('solves empty constraint', () => {
    const constraint: Constraint = { kind: 'empty' }

    const result = solveConstraint(constraint)

    assert.isTrue(result.isRight())
    result.map(subs => assert.sameDeepMembers(subs, []))
  })

  it('fails to solve equality constraint between incompatible types', () => {
    const constraint1: Constraint = {
      kind: 'eq',
      types: [
        parseTypeOrThrow('bool'),
        parseTypeOrThrow('int'),
      ],
      sourceId: 1n,
    }

    const constraint2: Constraint = {
      kind: 'eq',
      types: [
        parseTypeOrThrow('set(a)'),
        parseTypeOrThrow('seq(a)'),
      ],
      sourceId: 2n,
    }

    const constraint: Constraint = {
      kind: 'conjunction',
      constraints: [constraint1, constraint2],
      sourceId: 3n,
    }

    const result = solveConstraint(constraint)

    assert.isTrue(result.isLeft())
    result.mapLeft(errors => {
      assert.deepEqual(errors.size, 2)
      assert.sameDeepMembers([...errors.entries()], [
        [1n, {
          message: "Couldn't unify bool and int",
          location: 'Trying to unify bool and int',
          children: [],
        }],
        [2n, {
          message: "Couldn't unify set and seq",
          location: 'Trying to unify set(a) and seq(a)',
          children: [],
        }],
      ])
    })
  })
})

describe('unify', () => {
  it('unifies variable with other type', () => {
    const result = unify(
      parseTypeOrThrow('a'),
      parseTypeOrThrow('(set(b)) => seq(b)')
    )

    assert.isTrue(result.isRight())
    result.map(subs => assert.sameDeepMembers(subs, [
      { name: 'a', value: parseTypeOrThrow('(set(b)) => seq(b)') },
    ]))
  })

  it('returns empty substitution for equal types', () => {
    const result = unify(
      parseTypeOrThrow('(set(b)) => seq(b)'),
      parseTypeOrThrow('(set(b)) => seq(b)')
    )

    assert.isTrue(result.isRight())
    result.map(subs => assert.sameDeepMembers(subs, []))
  })

  it('unifies args and results of arrow and function types', () => {
    const result = unify(
      parseTypeOrThrow('(a) => int -> bool'),
      parseTypeOrThrow('((set(b)) => seq(b)) => b -> c')
    )

    assert.isTrue(result.isRight())
    result.map(subs => assert.sameDeepMembers(subs, [
      { name: 'a', value: parseTypeOrThrow('(set(b)) => seq(b)') },
      { name: 'b', value: { kind: 'int', id: 2n } },
      { name: 'c', value: { kind: 'bool', id: 3n } },
    ]))
  })

  it('unifies elements of tuples, set and seq types', () => {
    const result = unify(
      parseTypeOrThrow('(set(a), seq(b))'),
      parseTypeOrThrow('(set(int), seq(bool))')
    )

    assert.isTrue(result.isRight())
    result.map(subs => assert.sameDeepMembers(subs, [
      { name: 'a', value: { kind: 'int', id: 1n } },
      { name: 'b', value: { kind: 'bool', id: 3n } },
    ]))
  })

  it("returns error when variable occurs in the other type's body", () => {
    const result = unify(
      parseTypeOrThrow('a'),
      parseTypeOrThrow('set(a)')
    )

    assert.isTrue(result.isLeft())
    result.mapLeft(err => assert.deepEqual(err, {
      message: "Can't bind a to set(a): cyclical binding",
      location: 'Trying to unify a and set(a)',
      children: [],
    }))
  })

  it('returns error when unifying operator with different number of args', () => {
    const result = unify(
      parseTypeOrThrow('(a, b) => c'),
      parseTypeOrThrow('(int) => c')
    )

    assert.isTrue(result.isLeft())
    result.mapLeft(err => assert.deepEqual(err, {
      message: 'Expected 2 arguments, got 1',
      location: 'Trying to unify (a, b) => c and (int) => c',
      children: [],
    }))
  })

  it('returns error when unifying tuples with different number of args', () => {
    const result = unify(
      parseTypeOrThrow('(a, b, c)'),
      parseTypeOrThrow('(int, bool)')
    )

    assert.isTrue(result.isLeft())
    result.mapLeft(err => assert.deepEqual(err, {
      message: 'Expected 3 arguments, got 2',
      location: 'Trying to unify (a, b, c) and (int, bool)',
      children: [],
    }))
  })
})<|MERGE_RESOLUTION|>--- conflicted
+++ resolved
@@ -1,10 +1,6 @@
 import { describe, it } from 'mocha'
 import { assert } from 'chai'
-<<<<<<< HEAD
-import { solveConstraint, unify, typeNames } from '../../src/types/constraintSolver'
-=======
-import { solveConstraint, Constraint, unify } from '../../src/types/constraintSolver'
->>>>>>> b2daa846
+import { solveConstraint, unify } from '../../src/types/constraintSolver'
 import { parseTypeOrThrow } from '../../src/types/parser'
 import { Constraint } from '../../src/types/base'
 
