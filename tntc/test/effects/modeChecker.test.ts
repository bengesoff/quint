import { describe, it } from 'mocha'
import { assert } from 'chai'
import { inferEffects } from '../../src/effects/inferrer'
import { DefinitionTable, LookupTable, LookupTableByModule } from '../../src/definitionsCollector'
import { Signature } from '../../src/effects/base'
import { buildModuleWithDefs } from '../builders/ir'
import { parseEffectOrThrow } from '../../src/effects/parser'
import { ErrorTree, errorTreeToString } from '../../src/errorTree'
import { OpQualifier, TntModule } from '../../src/tntIr'
import { Either } from '@sweet-monads/either'
import { checkModes } from '../../src/effects/modeChecker'

describe('checkModes', () => {
<<<<<<< HEAD
  const index = new Map<string, bigint>()
  const table: DefinitionTable = {
    valueDefinitions: [
      { kind: 'param', identifier: 'p' },
      { kind: 'const', identifier: 'N' },
      { kind: 'var', identifier: 'x' },
      { kind: 'var', identifier: 'y' },
      { kind: 'val', identifier: 'm' },
      { kind: 'val', identifier: 't' },
      { kind: 'def', identifier: 'assign' },
      { kind: 'def', identifier: 'iadd' },
      { kind: 'def', identifier: 'igt' },
    ],
    typeDefinitions: [],
    index: index,
  }
  const definitionsTable: DefinitionTableByModule = new Map<string, DefinitionTable>([['wrapper', table]])
=======
  const table: LookupTable = new Map<string, DefinitionTable>([
    ['p', { valueDefinitions: [{ kind: 'param', identifier: 'p', reference: 1n }], typeDefinitions: [] }],
    ['N', { valueDefinitions: [{ kind: 'const', identifier: 'N', reference: 1n }], typeDefinitions: [] }],
    ['x', { valueDefinitions: [{ kind: 'var', identifier: 'x', reference: 1n }], typeDefinitions: [] }],
    ['y', { valueDefinitions: [{ kind: 'var', identifier: 'y', reference: 1n }], typeDefinitions: [] }],
    ['m', { valueDefinitions: [{ kind: 'val', identifier: 'm', reference: 1n }], typeDefinitions: [] }],
    ['t', { valueDefinitions: [{ kind: 'val', identifier: 't', reference: 1n }], typeDefinitions: [] }],
    ['assign', { valueDefinitions: [{ kind: 'def', identifier: 'assign' }], typeDefinitions: [] }],
    ['igt', { valueDefinitions: [{ kind: 'def', identifier: 'igt' }], typeDefinitions: [] }],
    ['iadd', { valueDefinitions: [{ kind: 'def', identifier: 'iadd' }], typeDefinitions: [] }],
  ])
  const definitionsTable: LookupTableByModule = new Map<string, LookupTable>([['wrapper', table]])
>>>>>>> 41bdbe86

  const signatures: Map<string, Signature> = new Map<string, Signature>([
    ['assign', () => parseEffectOrThrow('(Read[r1], Read[r2]) => Read[r2] & Update[r1]')],
    ['always', () => parseEffectOrThrow('(Read[r] & Temporal[t]) => Temporal[r, t]')],
    ['iadd', () => parseEffectOrThrow('(Read[r1], Read[r2]) => Read[r1, r2]')],
    ['igt', () => parseEffectOrThrow('(Read[r1], Read[r2]) => Read[r1, r2]')],
    ['not', () => parseEffectOrThrow('(Read[r] & Temporal[t]) => Read[r] & Temporal[t]')],
  ])

  function checkModuleModes (tntModule: TntModule): Either<Map<bigint, ErrorTree>, Map<bigint, OpQualifier>> {
    const effects = inferEffects(signatures, definitionsTable, tntModule)

    effects
      .mapLeft(e => {
        const errors = Array.from(e.values())
        assert.isEmpty(errors, `Should find no errors, found: ${errors.map(errorTreeToString)}`)
      })

    return effects.chain(es => checkModes(tntModule, es))
  }

  it('finds mode errors between action and def', () => {
    const tntModule = buildModuleWithDefs([
      'def a(p) = x <- p',
    ])

    const modeCheckingResult = checkModuleModes(tntModule)

    assert.isTrue(modeCheckingResult.isLeft())
    modeCheckingResult
      .mapLeft((err: Map<bigint, ErrorTree>) => assert.sameDeepMembers([...err.entries()], [
        [4n, {
          location: 'Checking modes for def a = (p => assign(x, p))',
          message: 'Expected action mode, found: def',
          children: [],
        }],
      ]))
  })

  it('finds no errors for correct action', () => {
    const tntModule = buildModuleWithDefs([
      'action a(p) = x <- p',
    ])

    const modeCheckingResult = checkModuleModes(tntModule)

    assert.isTrue(modeCheckingResult.isRight())
    modeCheckingResult
      .map(suggestions => assert.deepEqual(suggestions.size, 0))
      .mapLeft(e => {
        const errors = Array.from(e.values())
        assert.isEmpty(errors, `Should find no errors, found: ${errors.map(errorTreeToString)}`)
      })
  })

  it('finds suggestions for def with action annotation', () => {
    const tntModule = buildModuleWithDefs([
      'action a(p) = x + p',
    ])

    const modeCheckingResult = checkModuleModes(tntModule)

    assert.isTrue(modeCheckingResult.isRight())
    modeCheckingResult
      .map(suggestions => assert.sameDeepMembers([...suggestions.entries()], [
        [4n, 'def'],
      ]))
      .mapLeft(e => {
        const errors = Array.from(e.values())
        assert.isEmpty(errors, `Should find no errors, found: ${errors.map(errorTreeToString)}`)
      })
  })

  it('finds mode errors between pureval and val', () => {
    const tntModule = buildModuleWithDefs([
      'pure val v = x + 1',
    ])

    const modeCheckingResult = checkModuleModes(tntModule)

    assert.isTrue(modeCheckingResult.isLeft())
    modeCheckingResult
      .mapLeft((err: Map<bigint, ErrorTree>) => assert.sameDeepMembers([...err.entries()], [
        [4n, {
          location: 'Checking modes for pureval v = iadd(x, 1)',
          message: 'Expected val mode, found: pureval',
          children: [],
        }],
      ]))
  })

  it('finds suggestions for pure val with val annotation', () => {
    const tntModule = buildModuleWithDefs([
      'val a = 1',
    ])

    const modeCheckingResult = checkModuleModes(tntModule)

    assert.isTrue(modeCheckingResult.isRight())
    modeCheckingResult
      .map(suggestions => assert.sameDeepMembers([...suggestions.entries()], [
        [2n, 'pureval'],
      ]))
      .mapLeft(e => {
        const errors = Array.from(e.values())
        assert.isEmpty(errors, `Should find no errors, found: ${errors.map(errorTreeToString)}`)
      })
  })

  it('finds mode errors between puredef and def', () => {
    const tntModule = buildModuleWithDefs([
      'pure def f(p) = not(y)',
    ])

    const modeCheckingResult = checkModuleModes(tntModule)

    assert.isTrue(modeCheckingResult.isLeft())
    modeCheckingResult
      .mapLeft((err: Map<bigint, ErrorTree>) => assert.sameDeepMembers([...err.entries()], [
        [3n, {
          location: 'Checking modes for puredef f = (p => not(y))',
          message: 'Expected def mode, found: puredef',
          children: [],
        }],
      ]))
  })

  it('finds suggestions for pure def with def annotation', () => {
    const tntModule = buildModuleWithDefs([
      'def a(p) = p',
    ])

    const modeCheckingResult = checkModuleModes(tntModule)

    assert.isTrue(modeCheckingResult.isRight())
    modeCheckingResult
      .map(suggestions => assert.sameDeepMembers([...suggestions.entries()], [
        [2n, 'puredef'],
      ]))
      .mapLeft(e => {
        const errors = Array.from(e.values())
        assert.isEmpty(errors, `Should find no errors, found: ${errors.map(errorTreeToString)}`)
      })
  })

  it('finds mode errors between val and temporal', () => {
    const tntModule = buildModuleWithDefs([
      'pure val v = always(x > 5)',
    ])

    const modeCheckingResult = checkModuleModes(tntModule)

    assert.isTrue(modeCheckingResult.isLeft())
    modeCheckingResult
      .mapLeft((err: Map<bigint, ErrorTree>) => assert.sameDeepMembers([...err.entries()], [
        [5n, {
          location: 'Checking modes for pureval v = always(igt(x, 5))',
          message: 'Expected temporal mode, found: pureval',
          children: [],
        }],
      ]))
  })
})<|MERGE_RESOLUTION|>--- conflicted
+++ resolved
@@ -11,25 +11,6 @@
 import { checkModes } from '../../src/effects/modeChecker'
 
 describe('checkModes', () => {
-<<<<<<< HEAD
-  const index = new Map<string, bigint>()
-  const table: DefinitionTable = {
-    valueDefinitions: [
-      { kind: 'param', identifier: 'p' },
-      { kind: 'const', identifier: 'N' },
-      { kind: 'var', identifier: 'x' },
-      { kind: 'var', identifier: 'y' },
-      { kind: 'val', identifier: 'm' },
-      { kind: 'val', identifier: 't' },
-      { kind: 'def', identifier: 'assign' },
-      { kind: 'def', identifier: 'iadd' },
-      { kind: 'def', identifier: 'igt' },
-    ],
-    typeDefinitions: [],
-    index: index,
-  }
-  const definitionsTable: DefinitionTableByModule = new Map<string, DefinitionTable>([['wrapper', table]])
-=======
   const table: LookupTable = new Map<string, DefinitionTable>([
     ['p', { valueDefinitions: [{ kind: 'param', identifier: 'p', reference: 1n }], typeDefinitions: [] }],
     ['N', { valueDefinitions: [{ kind: 'const', identifier: 'N', reference: 1n }], typeDefinitions: [] }],
@@ -42,7 +23,6 @@
     ['iadd', { valueDefinitions: [{ kind: 'def', identifier: 'iadd' }], typeDefinitions: [] }],
   ])
   const definitionsTable: LookupTableByModule = new Map<string, LookupTable>([['wrapper', table]])
->>>>>>> 41bdbe86
 
   const signatures: Map<string, Signature> = new Map<string, Signature>([
     ['assign', () => parseEffectOrThrow('(Read[r1], Read[r2]) => Read[r2] & Update[r1]')],
