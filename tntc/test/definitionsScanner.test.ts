--- conflicted
+++ resolved
@@ -8,25 +8,15 @@
 describe('scanConflicts', () => {
   const myType: TntType = { id: 100n, kind: 'int' }
 
-  const index = new Map<string, bigint>()
-
   it('finds top-level name conflicts', () => {
     const valueDefinitions: ValueDefinition[] = [
       { kind: 'def', identifier: 'conflicting_name', reference: 2n },
       { kind: 'val', identifier: 'conflicting_name', reference: 3n, scope: 3n },
     ]
 
-<<<<<<< HEAD
-    const typeDefinitions: TypeDefinition[] = [
-      { identifier: 'MY_TYPE', type: myType, reference: 1n },
-    ]
-
-    const table: DefinitionTable = { valueDefinitions: valueDefinitions, typeDefinitions: typeDefinitions, index: index }
-=======
     const table: LookupTable = new Map<string, DefinitionTable>([
       ['conflicting_name', { valueDefinitions: valueDefinitions, typeDefinitions: [] }],
     ])
->>>>>>> 41bdbe86
 
     const tree: ScopeTree = {
       value: 0n,
@@ -56,13 +46,9 @@
       { identifier: 'MY_TYPE', type: { id: 4n, kind: 'str' }, reference: 3n },
     ]
 
-<<<<<<< HEAD
-    const table: DefinitionTable = { valueDefinitions: valueDefinitions, typeDefinitions: typeDefinitions, index: index }
-=======
     const table: LookupTable = new Map<string, DefinitionTable>([
       ['MY_TYPE', { valueDefinitions: [], typeDefinitions: typeDefinitions }],
     ])
->>>>>>> 41bdbe86
 
     const tree: ScopeTree = {
       value: 0n,
@@ -92,17 +78,9 @@
       { kind: 'val', identifier: 'conflicting_name', reference: 2n, scope: 2n },
     ]
 
-<<<<<<< HEAD
-    const typeDefinitions: TypeDefinition[] = [
-      { identifier: 'MY_TYPE', type: myType, reference: 1n },
-    ]
-
-    const table: DefinitionTable = { valueDefinitions: valueDefinitions, typeDefinitions: typeDefinitions, index: index }
-=======
     const table: LookupTable = new Map<string, DefinitionTable>([
       ['conflicting_name', { valueDefinitions: valueDefinitions, typeDefinitions: [] }],
     ])
->>>>>>> 41bdbe86
 
     const tree: ScopeTree = { value: 1n, children: [{ value: 2n, children: [] }] }
 
@@ -130,14 +108,10 @@
       { identifier: 'MY_TYPE', type: myType, reference: 1n },
     ]
 
-<<<<<<< HEAD
-    const table: DefinitionTable = { valueDefinitions: valueDefinitions, typeDefinitions: typeDefinitions, index: index }
-=======
     const table: LookupTable = new Map<string, DefinitionTable>([
       ['conflicting_name', { valueDefinitions: valueDefinitions, typeDefinitions: [] }],
       ['MY_TYPE', { valueDefinitions: [], typeDefinitions: typeDefinitions }],
     ])
->>>>>>> 41bdbe86
 
     const tree: ScopeTree = {
       value: 0n,
@@ -177,14 +151,10 @@
       { identifier: 'MY_TYPE', type: myType, reference: 4n },
     ]
 
-<<<<<<< HEAD
-    const table: DefinitionTable = { valueDefinitions: valueDefinitions, typeDefinitions: typeDefinitions, index: index }
-=======
     const table: LookupTable = new Map<string, DefinitionTable>([
       ['conflicting_name', { valueDefinitions: valueDefinitions, typeDefinitions: [] }],
       ['MY_TYPE', { valueDefinitions: [], typeDefinitions: typeDefinitions }],
     ])
->>>>>>> 41bdbe86
 
     const tree: ScopeTree = {
       value: 0n,
